name: Java Functional Tests

on:
  # Allows you to run this workflow manually from the Actions tab
  workflow_dispatch:
    inputs:
      agent-ref:
        description: 'The ref (branch, SHA, tag?) to run the tests on'
        required: false
        default: 'main'
        type: string
  workflow_call:
    inputs:
      agent-ref:
        description: 'The ref (branch, SHA, tag?) to run the tests on'
        required: false
        default: 'main'
        type: string

jobs:
  java-functional-tests:
<<<<<<< HEAD
    name: Java ${{ matrix.java-version }}
    timeout-minutes: 120
    runs-on: ubuntu-20.04
    env:
      # we use this in env var for conditionals (secrets can't be used in conditionals)
      GRADLE_KEY: ${{ secrets.GRADLE_ENTERPRISE_ACCESS_KEY }}
=======
    name: Java ${{ matrix.java-version }} Functional Tests
    timeout-minutes: 150
    runs-on: ubuntu-20.04
    env:
      default-branch: "main"
>>>>>>> e21be8d4
    strategy:
      ##max-parallel: 1 ## used to force sequential
      fail-fast: false
      matrix:
        java-version: [ 8, 11, 17, 19 ]
    steps:
      - uses: actions/checkout@v3
        with:
          ref: ${{ inputs.agent-ref || github.ref || 'main' }}
      #- uses: gradle/wrapper-validation-action@v1.0.4

      - name: Set up Java 8
        # https://github.com/actions/setup-java
        uses: actions/setup-java@v3
        with:
          distribution: 'temurin'
          java-version: 8

      - name: Save JAVA_HOME as JDK8 for later usage
        run: |
          echo "Current JAVA_HOME = ${JAVA_HOME}"
          echo "ORG_GRADLE_PROJECT_jdk8=$JAVA_HOME" >> $GITHUB_ENV

      - name: Set up Java 11
        uses: actions/setup-java@v3
        with:
          distribution: 'temurin'
          java-version: 11

      - name: Save JAVA_HOME as JDK11 for later usage
        run: |
          echo "Current JAVA_HOME = ${JAVA_HOME}"
          echo "ORG_GRADLE_PROJECT_jdk11=$JAVA_HOME" >> $GITHUB_ENV

      - name: Set up Java 17
        uses: actions/setup-java@v3
        with:
          distribution: 'temurin'
          java-version: 17

      - name: Save JAVA_HOME as JDK17 for later usage
        run: |
          echo "Current JAVA_HOME = ${JAVA_HOME}"
          echo "ORG_GRADLE_PROJECT_jdk17=$JAVA_HOME" >> $GITHUB_ENV

      # Install latest non-LTS Java version (we should only ever test one non-LTS version to keep test times reasonable)
      - name: Set up Java 19
        uses: actions/setup-java@v3
        with:
          distribution: 'temurin'
          java-version: 19

      - name: Save JAVA_HOME as JDK19 for later usage
        run: |
          echo "Current JAVA_HOME = ${JAVA_HOME}"
          echo "ORG_GRADLE_PROJECT_jdk19=$JAVA_HOME" >> $GITHUB_ENV

      - name: Check environmental variables
        run: printenv | sort -f

      - name: Set gradle.properties
        run: |
          sed -i -e "s|jdk8=8|jdk8=${ORG_GRADLE_PROJECT_jdk8}|
          s|jdk11=11|jdk11=${ORG_GRADLE_PROJECT_jdk11}|
          s|jdk17=17|jdk17=${ORG_GRADLE_PROJECT_jdk17}|
          s|jdk19=19|jdk19=${ORG_GRADLE_PROJECT_jdk19}|" gradle.properties.gha
          cat gradle.properties.gha
          rm gradle.properties
          mv gradle.properties.gha gradle.properties

      - name: Setup Gradle
        uses: gradle/gradle-build-action@v2

      - name: Build newrelicJar
        env:
          JAVA_HOME: ${{ env.ORG_GRADLE_PROJECT_jdk8 }}
        run: |
          echo "*** NOT PUBLISHING BUILD SCANS ***"
          ls -la
          cat settings.gradle
          ./gradlew clean jar --parallel
          ls -la newrelic-agent/build/

      - name: Run functional tests on ${{ matrix.java-version }} (attempt 1)
        timeout-minutes: 50
        env:
          JAVA_HOME: ${{ env.ORG_GRADLE_PROJECT_jdk8 }}
        run: |
          ./gradlew --console=plain --parallel :functional_test:test -Ptest${{ matrix.java-version }} --continue

      - name: Run functional tests on ${{ matrix.java-version }} (attempt 2)
        if: steps.run_tests_1.outcome == 'failure'
        timeout-minutes: 50
        env:
          JAVA_HOME: ${{ env.ORG_GRADLE_PROJECT_jdk8 }}
        run: |
          ./gradlew --console=plain --parallel :functional_test:test -Ptest${{ matrix.java-version }} --continue

      - name: Run functional tests on ${{ matrix.java-version }} (attempt 3)
        if: steps.run_tests_2.outcome == 'failure'
        timeout-minutes: 50
        env:
          JAVA_HOME: ${{ env.ORG_GRADLE_PROJECT_jdk8 }}
        run: |
          ./gradlew --console=plain --parallel :functional_test:test -Ptest${{ matrix.java-version }} --continue

      - name: Capture build reports
        if: ${{ failure() }}
        uses: actions/upload-artifact@v3
        with:
          name: functional-tests-results-java-${{ matrix.java-version }}
          # The regex for the path below will capture functional test HTML reports generated by gradle for all
          # related modules: (functional_test, newrelic-scala-api, newrelic-scala-cats-api, :newrelic-cats-effect3-api, newrelic-scala-zio-api).
          # However, it's critical that the previous build step does a ./gradlew clean or the regex will capture test reports
          # that were leftover in unrelated modules for unit and instrumentation tests.
          path: |
            **/build/reports/tests/*<|MERGE_RESOLUTION|>--- conflicted
+++ resolved
@@ -19,20 +19,11 @@
 
 jobs:
   java-functional-tests:
-<<<<<<< HEAD
     name: Java ${{ matrix.java-version }}
-    timeout-minutes: 120
-    runs-on: ubuntu-20.04
-    env:
-      # we use this in env var for conditionals (secrets can't be used in conditionals)
-      GRADLE_KEY: ${{ secrets.GRADLE_ENTERPRISE_ACCESS_KEY }}
-=======
-    name: Java ${{ matrix.java-version }} Functional Tests
     timeout-minutes: 150
     runs-on: ubuntu-20.04
     env:
       default-branch: "main"
->>>>>>> e21be8d4
     strategy:
       ##max-parallel: 1 ## used to force sequential
       fail-fast: false
