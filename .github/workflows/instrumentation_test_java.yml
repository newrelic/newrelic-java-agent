--- conflicted
+++ resolved
@@ -1,15 +1,10 @@
 name: Branch Build - Java Instrumentation Tests
 
 on:
-<<<<<<< HEAD
-  pull_request:
-    branches: [ test ]
-=======
   push:
     branches-ignore:
       - '**WIP**'
       - 'main'
->>>>>>> db20b404
 
 jobs:
   java-instrumentation-tests:
