name: Publish snapshot on main merge

on:
  push:
<<<<<<< HEAD
    branches: [ dynamic-attach ]
=======
    branches: [ main ]
>>>>>>> 1b66cb7c

jobs:
  publish_snapshot:
    runs-on: ubuntu-latest
    steps:
      - uses: actions/checkout@v2
      - uses: gradle/wrapper-validation-action@v1
      # The first JDK set up gets to be "primary".
      - name: Set up JDK 1.8
        uses: actions/setup-java@v1.4.3
        with:
          java-version: 8
      - name: save JAVA_HOME as JDK8 for later usage
        run: echo "ORG_GRADLE_PROJECT_jdk8=$JAVA_HOME" >> $GITHUB_ENV
      # The second JDK is not first in the path but does reset JAVA_HOME
      - name: Set up JDK 1.7
        uses: actions/setup-java@v1.4.3
        with:
          java-version: 7
      - name: save JAVA_HOME as JDK7 for later usage
        run: echo "ORG_GRADLE_PROJECT_jdk7=$JAVA_HOME" >> $GITHUB_ENV
      # Java is installed; document settings
      - name: log project settings
        run: |
          echo "--- Java versions ---"
          $ORG_GRADLE_PROJECT_jdk7/bin/java -version
          $ORG_GRADLE_PROJECT_jdk8/bin/java -version
      - name: correct JAVA_HOME
        run: echo "JAVA_HOME=$ORG_GRADLE_PROJECT_jdk8" >> $GITHUB_ENV
      # Restore the gradle cache
      - uses: actions/cache@v2
        with:
          path: |
            ~/.gradle/caches
            ~/.gradle/wrapper
          # The docs say to use hashfiles, but gradle itself is smart enough to
          # re-download dependencies if it couldn't resolve them.
          # Because our gradle cache is _so big_, I think a 90% cache is far
          # better than a 0% cache.
          key: ${{ runner.os }}-gradle
          restore-keys: |
            ${{ runner.os }}-gradle
      - name: Configure AWS Credentials
        uses: aws-actions/configure-aws-credentials@v1
        with:
          aws-access-key-id: ${{ secrets.AWS_ACCESS_KEY_ID }}
          aws-secret-access-key: ${{ secrets.AWS_SECRET_ACCESS_KEY }}
          aws-region: us-east-2
      - name: Download S3 instrumentation jar zip
        run: aws s3 cp s3://nr-java-agent-s3-instrumentation/proprietary-jars-20200717.zip proprietary-jars.zip
      - name: Unzip the instrumentation jars
        run: unzip proprietary-jars.zip
      - name: Log jars are in target libs
        run: find instrumentation -name "*.jar"
      - name: Publish snapshot
        env:
          SONATYPE_USERNAME: ${{ secrets.SONATYPE_USERNAME }}
          SONATYPE_PASSWORD: ${{ secrets.SONATYPE_PASSWORD }}
          ORG_GRADLE_PROJECT_signingKey: ${{ secrets.SIGNING_KEY }}
          ORG_GRADLE_PROJECT_signingKeyId: ${{ secrets.SIGNING_KEY_ID }}
          ORG_GRADLE_PROJECT_signingPassword: ${{ secrets.SIGNING_PASSWORD }}
        run: ./gradlew publish

<|MERGE_RESOLUTION|>--- conflicted
+++ resolved
@@ -2,11 +2,7 @@
 
 on:
   push:
-<<<<<<< HEAD
     branches: [ dynamic-attach ]
-=======
-    branches: [ main ]
->>>>>>> 1b66cb7c
 
 jobs:
   publish_snapshot:
