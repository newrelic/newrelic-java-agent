import com.nr.builder.publish.PublishConfig

plugins {
    id("maven-publish")
    id("signing")
}

<<<<<<< HEAD
jar {
    from("$rootDir/LICENSE")
    manifest {
        attributes 'Implementation-Title': 'New Relic Bridge DataStore', 'Implementation-Version': project.version
    }
}

java {
    withSourcesJar()
    withJavadocJar()
}

tasks.withType(GenerateModuleMetadata.class) {
    enabled = false
}


tasks.withType(Javadoc).configureEach {
    javadocTool = javaToolchains.javadocToolFor {
        languageVersion = JavaLanguageVersion.of(11)
    }

    options.addBooleanOption("-frames", true)
    options.addBooleanOption("-no-module-directories", true)
}

PublishConfig.config(
        project,
        "New Relic Java Bridge",
        "Bridge DataStore") { it ->
    it.from(components.java)
}
=======
apply from: '../gradle/script/spotbugs-config.gradle'
>>>>>>> 48a691c7

dependencies {
    implementation(project(":newrelic-api"))
    implementation(project(":newrelic-weaver-api"))
    implementation(project(":agent-bridge"))

    testImplementation('org.awaitility:awaitility:4.2.0')
    testImplementation(fileTree(dir: 'src/test/resources/com/newrelic/agent/bridge', include: '*.jar'))
}

java {
    withSourcesJar()
    withJavadocJar()
}

PublishConfig.config(
        project,
        "New Relic Java agent bridge datastore API",
        "The bridge datastore API of the Java agent.") { it ->
    it.from(components.java)
}<|MERGE_RESOLUTION|>--- conflicted
+++ resolved
@@ -5,17 +5,13 @@
     id("signing")
 }
 
-<<<<<<< HEAD
+apply from: '../gradle/script/spotbugs-config.gradle'
+
 jar {
     from("$rootDir/LICENSE")
     manifest {
         attributes 'Implementation-Title': 'New Relic Bridge DataStore', 'Implementation-Version': project.version
     }
-}
-
-java {
-    withSourcesJar()
-    withJavadocJar()
 }
 
 tasks.withType(GenerateModuleMetadata.class) {
@@ -32,15 +28,10 @@
     options.addBooleanOption("-no-module-directories", true)
 }
 
-PublishConfig.config(
-        project,
-        "New Relic Java Bridge",
-        "Bridge DataStore") { it ->
-    it.from(components.java)
+java {
+    withSourcesJar()
+    withJavadocJar()
 }
-=======
-apply from: '../gradle/script/spotbugs-config.gradle'
->>>>>>> 48a691c7
 
 dependencies {
     implementation(project(":newrelic-api"))
@@ -51,11 +42,6 @@
     testImplementation(fileTree(dir: 'src/test/resources/com/newrelic/agent/bridge', include: '*.jar'))
 }
 
-java {
-    withSourcesJar()
-    withJavadocJar()
-}
-
 PublishConfig.config(
         project,
         "New Relic Java agent bridge datastore API",
