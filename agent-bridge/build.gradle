--- conflicted
+++ resolved
@@ -5,7 +5,8 @@
     id("signing")
 }
 
-<<<<<<< HEAD
+apply from: '../gradle/script/spotbugs-config.gradle'
+
 jar {
     from("$rootDir/LICENSE")
     manifest {
@@ -32,26 +33,11 @@
     options.addBooleanOption("-no-module-directories", true)
 }
 
-PublishConfig.config(
-        project,
-        "New Relic Java Bridge",
-        "Bridge") { it ->
-    it.from(components.java)
-}
-=======
-apply from: '../gradle/script/spotbugs-config.gradle'
->>>>>>> 48a691c7
-
 dependencies {
     api(project(":newrelic-api"))
     api(project(":newrelic-weaver-api"))
 
     testImplementation(fileTree(dir: 'src/test/resources/com/newrelic/agent/bridge', include: '*.jar'))
-}
-
-java {
-    withSourcesJar()
-    withJavadocJar()
 }
 
 PublishConfig.config(
