/*
 *
 *  * Copyright 2020 New Relic Corporation. All rights reserved.
 *  * SPDX-License-Identifier: Apache-2.0
 *
 */

package com.newrelic.agent.bridge;

import java.util.Collections;
import java.util.HashMap;
import java.util.Map;
import java.util.WeakHashMap;
import java.util.concurrent.ConcurrentHashMap;
import java.util.function.Function;

/**
 * This implementation of {@link CollectionFactory} will only be used if the agent-bridge
 * is being used by an application and the agent is NOT being loaded. Thus, it is unlikely
 * that the objects created by this implementation are going to receive much use.
 * So methods in this implementation do not need to implement all functional requirements
 * of the methods in the interface, but they should not break under low use.
 */
public class DefaultCollectionFactory implements CollectionFactory {

    @Override
    public <K, V> Map<K, V> createConcurrentWeakKeyedMap() {
        return Collections.synchronizedMap(new WeakHashMap<K, V>());
    }

<<<<<<< HEAD
    @Override
    public <K, V> Function<K, V> memoize(Function<K, V> loader, int maxSize) {
        Map<K, V> map = new ConcurrentHashMap<>();
        return k -> map.computeIfAbsent(k, k1 -> {
            if (map.size() >= maxSize) {
                map.remove(map.keySet().iterator().next());
            }
            return loader.apply(k1);
        });
=======
    /**
     * Note: In this implementation, this method will return a simple concurrent map since an eviction
     * cache can't be easily created with just vanilla JDK Map SDKs.
     *
     * @param ageInSeconds how old, in seconds, a cache entry must be to be evicted after last write
     * @return a time based concurrent cache
     */
    @Override
    public <K, V> Map<K, V> createConcurrentTimeBasedEvictionMap(long ageInSeconds) {
        return Collections.synchronizedMap(new HashMap<>());
>>>>>>> edf5bea7
    }
}<|MERGE_RESOLUTION|>--- conflicted
+++ resolved
@@ -28,7 +28,6 @@
         return Collections.synchronizedMap(new WeakHashMap<K, V>());
     }
 
-<<<<<<< HEAD
     @Override
     public <K, V> Function<K, V> memoize(Function<K, V> loader, int maxSize) {
         Map<K, V> map = new ConcurrentHashMap<>();
@@ -38,7 +37,7 @@
             }
             return loader.apply(k1);
         });
-=======
+    }
     /**
      * Note: In this implementation, this method will return a simple concurrent map since an eviction
      * cache can't be easily created with just vanilla JDK Map SDKs.
@@ -49,6 +48,5 @@
     @Override
     public <K, V> Map<K, V> createConcurrentTimeBasedEvictionMap(long ageInSeconds) {
         return Collections.synchronizedMap(new HashMap<>());
->>>>>>> edf5bea7
     }
 }