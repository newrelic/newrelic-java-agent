/*
 *
 *  * Copyright 2020 New Relic Corporation. All rights reserved.
 *  * SPDX-License-Identifier: Apache-2.0
 *
 */

package com.newrelic.agent.bridge;

import com.newrelic.api.agent.AiMonitoring;
import com.newrelic.api.agent.Config;
import com.newrelic.api.agent.ErrorApi;
import com.newrelic.api.agent.Insights;
import com.newrelic.api.agent.Logger;
import com.newrelic.api.agent.Logs;
import com.newrelic.api.agent.MetricAggregator;
import com.newrelic.api.agent.TraceMetadata;

import java.util.Collections;
import java.util.Map;

import static com.newrelic.agent.bridge.NoOpAiMonitoring.INSTANCE;

class NoOpAgent implements Agent {

    static final Agent INSTANCE = new NoOpAgent();

    private NoOpAgent() {
    }

    @Override
    public Logger getLogger() {
        return NoOpLogger.INSTANCE;
    }

    @Override
    public Config getConfig() {
        return NoOpConfig.Instance;
    }

    @Override
    public TracedMethod getTracedMethod() {
        return NoOpTracedMethod.INSTANCE;
    }

    @Override
    public Transaction getTransaction() {
        return NoOpTransaction.INSTANCE;
    }

    @Override
    public Transaction getTransaction(boolean createIfNotExists) {
        return NoOpTransaction.INSTANCE;
    }

    @Override
    public Transaction getWeakRefTransaction(boolean createIfNotExists) {
        return NoOpTransaction.INSTANCE;
    }

    @Override
    public MetricAggregator getMetricAggregator() {
        return NoOpMetricAggregator.INSTANCE;
    }

    @Override
    public Insights getInsights() {
        return NoOpInsights.INSTANCE;
    }

    @Override
    public AiMonitoring getAiMonitoring() {
<<<<<<< HEAD
        return null;
=======
        return NoOpAiMonitoring.INSTANCE;
>>>>>>> 387e32f2
    }

    @Override
    public ErrorApi getErrorApi() {
        return NoOpErrorApi.INSTANCE;
    }

    @Override
    public Logs getLogSender() {
        return NoOpLogs.INSTANCE;
    }

    @Override
    public String getEntityGuid(boolean wait) {
        return null;
    }

    @Override
    public boolean startAsyncActivity(Object activityContext) {
        return false;
    }

    @Override
    public boolean ignoreIfUnstartedAsyncContext(Object activityContext) {
        return false;
    }

    @Override
    public TraceMetadata getTraceMetadata() {
        return NoOpTraceMetadata.INSTANCE;
    }

    @Override
    public Map<String, String> getLinkingMetadata() {
        return Collections.emptyMap();
    }
}<|MERGE_RESOLUTION|>--- conflicted
+++ resolved
@@ -70,11 +70,7 @@
 
     @Override
     public AiMonitoring getAiMonitoring() {
-<<<<<<< HEAD
-        return null;
-=======
         return NoOpAiMonitoring.INSTANCE;
->>>>>>> 387e32f2
     }
 
     @Override
