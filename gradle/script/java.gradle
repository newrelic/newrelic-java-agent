--- conflicted
+++ resolved
@@ -254,11 +254,8 @@
                               'com/newrelic/agent/bridge/datastore/DatastoreMetrics.class',
                               'com/newrelic/api/agent/ApplicationNamePriority.class',
                               'com/newrelic/agent/bridge/TransactionNamePriority.class',
-<<<<<<< HEAD
-                              'com/newrelic/weave/utils/Synchronized*.class'
-=======
+                              'com/newrelic/weave/utils/Synchronized*.class',
                               'com/newrelic/agent/tracers/UltraLightTracer.class'
->>>>>>> 4480989f
                     ])
         }))
     }
