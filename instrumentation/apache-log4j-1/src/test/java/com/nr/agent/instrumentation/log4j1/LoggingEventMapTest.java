/*
 *
 *  * Copyright 2022 New Relic Corporation. All rights reserved.
 *  * SPDX-License-Identifier: Apache-2.0
 *
 */

package com.nr.agent.instrumentation.log4j1;

import com.newrelic.agent.bridge.logging.LogAttributeKey;
import com.newrelic.agent.bridge.logging.LogAttributeType;
import org.apache.log4j.Category;
import org.apache.log4j.MDC;
import org.apache.log4j.Priority;
import org.apache.log4j.TestCategoryFactory;
import org.apache.log4j.spi.LoggingEvent;
import org.junit.jupiter.params.ParameterizedTest;
import org.junit.jupiter.params.provider.Arguments;
import org.junit.jupiter.params.provider.MethodSource;

import java.util.Map;
import java.util.stream.Stream;

import static com.newrelic.agent.bridge.logging.AppLoggingUtils.ERROR_CLASS;
import static com.newrelic.agent.bridge.logging.AppLoggingUtils.ERROR_MESSAGE;
import static com.newrelic.agent.bridge.logging.AppLoggingUtils.ERROR_STACK;
import static com.newrelic.agent.bridge.logging.AppLoggingUtils.LEVEL;
import static com.newrelic.agent.bridge.logging.AppLoggingUtils.LOGGER_FQCN;
import static com.newrelic.agent.bridge.logging.AppLoggingUtils.LOGGER_NAME;
import static com.newrelic.agent.bridge.logging.AppLoggingUtils.MESSAGE;
import static com.newrelic.agent.bridge.logging.AppLoggingUtils.THREAD_ID;
import static com.newrelic.agent.bridge.logging.AppLoggingUtils.THREAD_NAME;
import static com.newrelic.agent.bridge.logging.AppLoggingUtils.TIMESTAMP;
import static java.util.Collections.emptyMap;
import static java.util.Collections.singletonMap;
import static org.junit.jupiter.api.Assertions.assertEquals;
import static org.junit.jupiter.api.Assertions.assertFalse;
import static org.junit.jupiter.api.Assertions.assertNotNull;
import static org.junit.jupiter.api.Assertions.assertNull;


public class LoggingEventMapTest {

    private static Stream<Arguments> providerParamsForLoggingEventMapTest() {
        return Stream.of(
<<<<<<< HEAD
                argumentsOf("Minimal case", null, null, null, null, null, false, emptyMap(), 3),
                argumentsOf("Base case with all data MDC disabled", "com.newrelic.SomeClass", "SomeClasLogger",
                        Priority.ERROR, "Hello", new RuntimeException("SIMULATED"), false, singletonMap("tagKey", "tagValue"), 11),
                argumentsOf("Minimal case with MDC enabled", null, null, null, null, null, true, emptyMap(), 4),
                argumentsOf("Base case with all data and MDC enabled", "com.newrelic.OtherClass", "OtherClasLogger",
                        Priority.ERROR, "Hello", new RuntimeException("SIMULATED"), true, singletonMap("tagKey", "tagValue"), 12)
=======
                argumentsOf("Minimal case", null, null, null, null, null, false, 4),
                argumentsOf("Base case with all data MDC disabled", "com.newrelic.SomeClass", "SomeClasLogger",
                        Priority.ERROR, "Hello", new RuntimeException("SIMULATED"), false, 11),
                argumentsOf("Minimal case with MDC enabled", null, null, null, null, null, true, 5),
                argumentsOf("Base case with all data and MDC enabled", "com.newrelic.OtherClass", "OtherClasLogger",
                        Priority.ERROR, "Hello", new RuntimeException("SIMULATED"), true, 12)
>>>>>>> b2283008
        );
    }

    private static Arguments argumentsOf(
            String testDetails,
            String fqnOfLogger,
            String loggerName,
            Priority level,
            String message,
            Throwable t,
            boolean appLoggingContextDataEnabled,
            Map<String, String> tags,
            int expectedEntryCount

    ) {
        return Arguments.of(testDetails, fqnOfLogger, loggerName, level, message, t, appLoggingContextDataEnabled, tags,
                expectedEntryCount);
    }

    @ParameterizedTest(name = "{0}")
    @MethodSource("providerParamsForLoggingEventMapTest")
    void testLoggingEventCreation(
            String testDetails,
            String fqnOfLogger,
            String loggerName,
            Priority level,
            String message,
            Throwable t,
            boolean appLoggingContextDataEnabled,
            Map<String, String> tags,
            int expectedEntryCount
    ) {
        // setup Category with test factory
        Category category = TestCategoryFactory.create(loggerName);

        // given a valid logging event
        LoggingEvent event = new LoggingEvent(fqnOfLogger, category, level, message, t);

        // and some application context data is available
        MDC.put("some", "value");

        // when logging event map created
        Map<LogAttributeKey, Object> loggingEventMap = LoggingEventMap.from(event, appLoggingContextDataEnabled, tags);

        // then it is not null or empty, and it has expected size
        assertNotNull(loggingEventMap);
        assertFalse(loggingEventMap.isEmpty());
        assertEquals(expectedEntryCount, loggingEventMap.size());

        // and logger information is set correctly
        assertEquals(loggerName, loggingEventMap.get(LOGGER_NAME));
        assertEquals(fqnOfLogger, loggingEventMap.get(LOGGER_FQCN));

        // and message and timestamp are set correctly
        assertEquals(message, loggingEventMap.get(MESSAGE));
        assertNotNull(loggingEventMap.get(TIMESTAMP));

        // and level is set correctly
        if (level != null) {
            assertEquals(level.toString(), loggingEventMap.get(LEVEL));
        } else {
            assertNull(loggingEventMap.get(LEVEL));
        }

        // and thread fields are not null
        assertEquals(event.getThreadName(), loggingEventMap.get(THREAD_NAME));
        assertNotNull(loggingEventMap.get(THREAD_ID));

        // and error information is set correctly
        if (t != null) {
            assertEquals(t.getMessage(), loggingEventMap.get(ERROR_MESSAGE));
            assertNotNull(loggingEventMap.get(ERROR_STACK));
            assertEquals(t.getClass().getCanonicalName(), loggingEventMap.get(ERROR_CLASS));
        } else {
            assertNull(loggingEventMap.get(ERROR_MESSAGE));
            assertNull(loggingEventMap.get(ERROR_STACK));
            assertNull(loggingEventMap.get(ERROR_CLASS));
        }

        // and MDC property should be added if appropriate
        if (appLoggingContextDataEnabled) {
            assertEquals("value", loggingEventMap.get(new LogAttributeKey("some", LogAttributeType.CONTEXT)));
        } else {
            assertNull(loggingEventMap.get(new LogAttributeKey("some", LogAttributeType.CONTEXT)));
        }

        // and tags should be added if present
        if (!tags.isEmpty()) {
            assertEquals("tagValue", loggingEventMap.get(new LogAttributeKey("tagKey", LogAttributeType.TAG)));
        } else {
            assertNull(loggingEventMap.get(new LogAttributeKey("tagKey", LogAttributeType.TAG)));
        }
    }
}<|MERGE_RESOLUTION|>--- conflicted
+++ resolved
@@ -43,21 +43,12 @@
 
     private static Stream<Arguments> providerParamsForLoggingEventMapTest() {
         return Stream.of(
-<<<<<<< HEAD
-                argumentsOf("Minimal case", null, null, null, null, null, false, emptyMap(), 3),
+                argumentsOf("Minimal case", null, null, null, null, null, false, emptyMap(), 4),
                 argumentsOf("Base case with all data MDC disabled", "com.newrelic.SomeClass", "SomeClasLogger",
-                        Priority.ERROR, "Hello", new RuntimeException("SIMULATED"), false, singletonMap("tagKey", "tagValue"), 11),
-                argumentsOf("Minimal case with MDC enabled", null, null, null, null, null, true, emptyMap(), 4),
+                        Priority.ERROR, "Hello", new RuntimeException("SIMULATED"), false, singletonMap("tagKey", "tagValue"), 12),
+                argumentsOf("Minimal case with MDC enabled", null, null, null, null, null, true, emptyMap(), 6),
                 argumentsOf("Base case with all data and MDC enabled", "com.newrelic.OtherClass", "OtherClasLogger",
-                        Priority.ERROR, "Hello", new RuntimeException("SIMULATED"), true, singletonMap("tagKey", "tagValue"), 12)
-=======
-                argumentsOf("Minimal case", null, null, null, null, null, false, 4),
-                argumentsOf("Base case with all data MDC disabled", "com.newrelic.SomeClass", "SomeClasLogger",
-                        Priority.ERROR, "Hello", new RuntimeException("SIMULATED"), false, 11),
-                argumentsOf("Minimal case with MDC enabled", null, null, null, null, null, true, 5),
-                argumentsOf("Base case with all data and MDC enabled", "com.newrelic.OtherClass", "OtherClasLogger",
-                        Priority.ERROR, "Hello", new RuntimeException("SIMULATED"), true, 12)
->>>>>>> b2283008
+                        Priority.ERROR, "Hello", new RuntimeException("SIMULATED"), true, singletonMap("tagKey", "tagValue"), 13)
         );
     }
 
