--- conflicted
+++ resolved
@@ -46,7 +46,7 @@
             if (shouldCreateLogEvent(message, thrown)) {
                 Map<String, String> contextData = event.getContextMap();
                 Map<LogAttributeKey, Object> logEventMap = new HashMap<>(calculateInitialMapSize(contextData));
-<<<<<<< HEAD
+                logEventMap.put(INSTRUMENTATION, "apache-log4j-2");
                 addMessageAndTimestamp(event, logEventMap);
                 addMdc(contextData, logEventMap);
                 addTags(logEventMap);
@@ -54,68 +54,6 @@
                 addErrorInfo(thrown, logEventMap);
                 addThreadInfo(event, logEventMap);
                 addLoggerInfo(event, logEventMap);
-=======
-                logEventMap.put(INSTRUMENTATION, "apache-log4j-2");
-                if (message != null) {
-                    String formattedMessage = message.getFormattedMessage();
-                    if (formattedMessage != null && !formattedMessage.isEmpty()) {
-                        logEventMap.put(MESSAGE, formattedMessage);
-                    }
-                }
-                logEventMap.put(TIMESTAMP, event.getTimeMillis());
-
-                if (AppLoggingUtils.isAppLoggingContextDataEnabled() && contextData != null) {
-                    for (Map.Entry<String, String> entry : contextData.entrySet()) {
-                        String key = entry.getKey();
-                        String value = entry.getValue();
-                        LogAttributeKey logAttrKey = new LogAttributeKey(key, LogAttributeType.CONTEXT);
-                        logEventMap.put(logAttrKey, value);
-                    }
-                }
-
-                Level level = event.getLevel();
-                if (level != null) {
-                    String levelName = level.name();
-                    if (levelName.isEmpty()) {
-                        logEventMap.put(LEVEL, UNKNOWN);
-                    } else {
-                        logEventMap.put(LEVEL, levelName);
-                    }
-                }
-
-                String errorStack = ExceptionUtil.getErrorStack(throwable);
-                if (errorStack != null) {
-                    logEventMap.put(ERROR_STACK, errorStack);
-                }
-
-                String errorMessage = ExceptionUtil.getErrorMessage(throwable);
-                if (errorMessage != null) {
-                    logEventMap.put(ERROR_MESSAGE, errorMessage);
-                }
-
-                String errorClass = ExceptionUtil.getErrorClass(throwable);
-                if (errorClass != null) {
-                    logEventMap.put(ERROR_CLASS, errorClass);
-                }
-
-                String threadName = event.getThreadName();
-                if (threadName != null) {
-                    logEventMap.put(THREAD_NAME, threadName);
-                }
-
-                logEventMap.put(THREAD_ID, event.getThreadId());
-
-                String loggerName = event.getLoggerName();
-                if (loggerName != null) {
-                    logEventMap.put(LOGGER_NAME, loggerName);
-                }
-
-                String loggerFqcn = event.getLoggerFqcn();
-                if (loggerFqcn != null) {
-                    logEventMap.put(LOGGER_FQCN, loggerFqcn);
-                }
-
->>>>>>> b2283008
                 AgentBridge.getAgent().getLogSender().recordLogEvent(logEventMap);
             }
         }
