/*
 *
 *  * Copyright 2023 New Relic Corporation. All rights reserved.
 *  * SPDX-License-Identifier: Apache-2.0
 *
 */

package org.apache.hc.client5.http.async;

import com.newrelic.api.agent.NewRelic;
import com.newrelic.api.agent.Segment;
import com.newrelic.api.agent.Token;
import com.newrelic.api.agent.weaver.MatchType;
import com.newrelic.api.agent.weaver.Weave;
import com.newrelic.api.agent.weaver.Weaver;
import com.nr.agent.instrumentation.httpclient50.InstrumentationUtils;
import com.nr.agent.instrumentation.httpclient50.WrappedFutureCallback;
import org.apache.hc.core5.concurrent.FutureCallback;
import org.apache.hc.core5.http.HttpRequest;
import org.apache.hc.core5.http.nio.AsyncDataConsumer_Instrumentation;
import org.apache.hc.core5.http.nio.AsyncPushConsumer;
import org.apache.hc.core5.http.nio.AsyncRequestProducer;
import org.apache.hc.core5.http.nio.AsyncResponseConsumer;
import org.apache.hc.core5.http.nio.AsyncResponseConsumer_Instrumentation;
import org.apache.hc.core5.http.nio.HandlerFactory;
import org.apache.hc.core5.http.nio.support.BasicRequestProducer_Instrumentation;
import org.apache.hc.core5.http.protocol.HttpContext;

import java.util.concurrent.Future;

@Weave(type = MatchType.Interface, originalName = "org.apache.hc.client5.http.async.HttpAsyncClient")
public class HttpAsyncClient_Instrumentation {

    public <T> Future<T> execute(
            AsyncRequestProducer requestProducer,
            AsyncResponseConsumer<T> responseConsumer,
            HandlerFactory<AsyncPushConsumer> pushHandlerFactory,
            HttpContext context,
            FutureCallback<T> callback) {

        Segment segment = InstrumentationUtils.startAsyncSegment();

        HttpRequest request = ((BasicRequestProducer_Instrumentation)requestProducer).nrRequest;
<<<<<<< HEAD
        InstrumentationUtils.doOutboundCAT(request, segment);
        Token token = NewRelic.getAgent().getTransaction().getToken();
        callback = new WrappedFutureCallback<>(request, callback, segment);
=======
        InstrumentationUtils.doOutboundCAT(request);
>>>>>>> 9841ca8c

        Token token = NewRelic.getAgent().getTransaction().getToken();
        if (responseConsumer instanceof AsyncResponseConsumer_Instrumentation) {
            ((AsyncResponseConsumer_Instrumentation)responseConsumer).token = token;
        }
        if (responseConsumer instanceof AsyncDataConsumer_Instrumentation) {
            ((AsyncDataConsumer_Instrumentation)responseConsumer).token = token;
        }

        callback = new WrappedFutureCallback<>(request, callback);

        return Weaver.callOriginal();
    }
}<|MERGE_RESOLUTION|>--- conflicted
+++ resolved
@@ -41,15 +41,9 @@
         Segment segment = InstrumentationUtils.startAsyncSegment();
 
         HttpRequest request = ((BasicRequestProducer_Instrumentation)requestProducer).nrRequest;
-<<<<<<< HEAD
         InstrumentationUtils.doOutboundCAT(request, segment);
         Token token = NewRelic.getAgent().getTransaction().getToken();
-        callback = new WrappedFutureCallback<>(request, callback, segment);
-=======
-        InstrumentationUtils.doOutboundCAT(request);
->>>>>>> 9841ca8c
 
-        Token token = NewRelic.getAgent().getTransaction().getToken();
         if (responseConsumer instanceof AsyncResponseConsumer_Instrumentation) {
             ((AsyncResponseConsumer_Instrumentation)responseConsumer).token = token;
         }
@@ -57,7 +51,7 @@
             ((AsyncDataConsumer_Instrumentation)responseConsumer).token = token;
         }
 
-        callback = new WrappedFutureCallback<>(request, callback);
+        callback = new WrappedFutureCallback<>(request, callback, segment);
 
         return Weaver.callOriginal();
     }
