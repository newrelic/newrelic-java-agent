--- conflicted
+++ resolved
@@ -31,15 +31,11 @@
      */
     public static AutoConfiguredOpenTelemetrySdkBuilder builder() {
         final AutoConfiguredOpenTelemetrySdkBuilder builder = Weaver.callOriginal();
-<<<<<<< HEAD
         final Boolean autoConfigure = NewRelic.getAgent().getConfig().getValue("opentelemetry.sdk.autoconfigure.enabled", false);
-=======
-        Boolean autoConfigure = NewRelic.getAgent().getConfig().getValue("opentelemetry.sdk.autoconfigure.enabled", false);
->>>>>>> 0ae475d8
         if (autoConfigure == null || autoConfigure) {
             NewRelic.getAgent().getLogger().log(Level.INFO, "Appending OpenTelemetry SDK customizers");
-            builder.addPropertiesCustomizer(OpenTelemetrySDKCustomizer::applyProperties);
-            builder.addResourceCustomizer(OpenTelemetrySDKCustomizer::applyResources);
+            builder.addPropertiesCustomizer(new PropertiesCustomizer());
+            builder.addResourceCustomizer(new ResourceCustomer());
         }
         return builder;
     }
