--- conflicted
+++ resolved
@@ -4,10 +4,7 @@
 import scala.collection.JavaConversions
 
 apply plugin: 'scala'
-<<<<<<< HEAD
-=======
 scala.zincVersion = "1.2.5"
->>>>>>> d678b435
 
 buildscript {
     dependencies {
@@ -15,10 +12,6 @@
     }
     repositories {
         mavenCentral()
-        jcenter()
-            maven {
-        url 'https://repo.maven.apache.org/maven2/'
-            }
     }
 }
 
