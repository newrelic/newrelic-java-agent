package zio.internal;

import com.newrelic.agent.bridge.AgentBridge;
import com.newrelic.agent.bridge.Transaction;
import scala.Option;
import zio.Fiber;

import java.text.MessageFormat;
import java.util.HashMap;
import java.util.concurrent.atomic.AtomicInteger;
import java.util.logging.Level;

public class Utils {

  private static final ThreadLocal<HashMap<Fiber<?, ?>, AgentBridge.TokenAndRefCount>> mapStore =
          ThreadLocal.withInitial(() -> new HashMap<>());

  public static AgentBridge.TokenAndRefCount getThreadTokenAndRefCount() {
<<<<<<< HEAD
    AgentBridge.TokenAndRefCount tokenAndRefCount = getTokenAndRefCountFromFiber();
    if (tokenAndRefCount == null) {
      Transaction tx = AgentBridge.getAgent().getTransaction(false);
      if (tx != null) {
        tokenAndRefCount = new AgentBridge.TokenAndRefCount(tx.getToken(),
                                                            AgentBridge.getAgent().getTracedMethod(), new AtomicInteger(1));
      }
    } else {
      tokenAndRefCount.refCount.incrementAndGet();
=======
    AgentBridge.TokenAndRefCount tokenAndRefCount = AgentBridge.activeToken.get();
    Transaction tx = AgentBridge.getAgent().getTransaction(false);
    if (tx != null) {
      tokenAndRefCount = new AgentBridge.TokenAndRefCount(tx.getToken(),
                                                          AgentBridge.getAgent().getTracedMethod(), new AtomicInteger(1));
>>>>>>> f84a8cc9
    }
    return tokenAndRefCount;
  }

  public static void setThreadTokenAndRefCount(AgentBridge.TokenAndRefCount tokenAndRefCount) {
    if (tokenAndRefCount != null) {
      setTokenAndRefCountFromFiber(tokenAndRefCount);
      tokenAndRefCount.token.link();
    }
  }

  public static void clearThreadTokenAndRefCountAndTxn(AgentBridge.TokenAndRefCount tokenAndRefCount) {
<<<<<<< HEAD
    removeTokenAndRefCountFromFiber();
    if (tokenAndRefCount != null && tokenAndRefCount.refCount.decrementAndGet() == 0) {
=======
    AgentBridge.activeToken.remove();
    if (tokenAndRefCount != null) { //removed a call to decrement the ref count as it is no longer being used
>>>>>>> f84a8cc9
      tokenAndRefCount.token.expire();
      tokenAndRefCount.token = null;
    }
  }

  public static void logTokenInfo(AgentBridge.TokenAndRefCount tokenAndRefCount, String msg) {
    if (AgentBridge.getAgent().getLogger().isLoggable(Level.FINEST)) {
      String tokenMsg = (tokenAndRefCount != null && tokenAndRefCount.token != null)
        ? String.format("[%s:%s:%d]", tokenAndRefCount.token, tokenAndRefCount.token.getTransaction(),
                        tokenAndRefCount.refCount.get())
        : "[Empty token]";
      AgentBridge.getAgent().getLogger().log(Level.FINEST, MessageFormat.format("{0}: token info {1}", tokenMsg, msg));
    }
  }

  private static AgentBridge.TokenAndRefCount getTokenAndRefCountFromFiber() {
    Fiber<?, ?> fiber = getCurrentFiber();
    HashMap<Fiber<?, ?>, AgentBridge.TokenAndRefCount> map = mapStore.get();
    return map.get(fiber);
  }

  private static void setTokenAndRefCountFromFiber(AgentBridge.TokenAndRefCount tokenAndRefCount) {
    Fiber<?, ?> fiber = getCurrentFiber();
    if (tokenAndRefCount == null) {
      return;
    }
    HashMap<Fiber<?, ?>, AgentBridge.TokenAndRefCount> map = mapStore.get();
    map.put(fiber, tokenAndRefCount);
  }

  private static void removeTokenAndRefCountFromFiber() {
    Fiber<?, ?> fiber = getCurrentFiber();
    HashMap<Fiber<?, ?>, AgentBridge.TokenAndRefCount> map = mapStore.get();
    map.remove(fiber);
  }

  private static Fiber<?, ?> getCurrentFiber() {
    Option<Fiber<Object, Object>> fiberOption = Fiber.unsafeCurrentFiber();
    if (fiberOption.isEmpty()) {
      return null;
    }
    return fiberOption.get();
  }


}<|MERGE_RESOLUTION|>--- conflicted
+++ resolved
@@ -1,57 +1,34 @@
 package zio.internal;
+
+import java.text.MessageFormat;
+import java.util.concurrent.atomic.AtomicInteger;
+import java.util.logging.Level;
 
 import com.newrelic.agent.bridge.AgentBridge;
 import com.newrelic.agent.bridge.Transaction;
-import scala.Option;
-import zio.Fiber;
-
-import java.text.MessageFormat;
-import java.util.HashMap;
-import java.util.concurrent.atomic.AtomicInteger;
-import java.util.logging.Level;
 
 public class Utils {
 
-  private static final ThreadLocal<HashMap<Fiber<?, ?>, AgentBridge.TokenAndRefCount>> mapStore =
-          ThreadLocal.withInitial(() -> new HashMap<>());
-
   public static AgentBridge.TokenAndRefCount getThreadTokenAndRefCount() {
-<<<<<<< HEAD
-    AgentBridge.TokenAndRefCount tokenAndRefCount = getTokenAndRefCountFromFiber();
-    if (tokenAndRefCount == null) {
-      Transaction tx = AgentBridge.getAgent().getTransaction(false);
-      if (tx != null) {
-        tokenAndRefCount = new AgentBridge.TokenAndRefCount(tx.getToken(),
-                                                            AgentBridge.getAgent().getTracedMethod(), new AtomicInteger(1));
-      }
-    } else {
-      tokenAndRefCount.refCount.incrementAndGet();
-=======
     AgentBridge.TokenAndRefCount tokenAndRefCount = AgentBridge.activeToken.get();
     Transaction tx = AgentBridge.getAgent().getTransaction(false);
     if (tx != null) {
       tokenAndRefCount = new AgentBridge.TokenAndRefCount(tx.getToken(),
                                                           AgentBridge.getAgent().getTracedMethod(), new AtomicInteger(1));
->>>>>>> f84a8cc9
     }
     return tokenAndRefCount;
   }
 
   public static void setThreadTokenAndRefCount(AgentBridge.TokenAndRefCount tokenAndRefCount) {
     if (tokenAndRefCount != null) {
-      setTokenAndRefCountFromFiber(tokenAndRefCount);
+      AgentBridge.activeToken.set(tokenAndRefCount);
       tokenAndRefCount.token.link();
     }
   }
 
   public static void clearThreadTokenAndRefCountAndTxn(AgentBridge.TokenAndRefCount tokenAndRefCount) {
-<<<<<<< HEAD
-    removeTokenAndRefCountFromFiber();
-    if (tokenAndRefCount != null && tokenAndRefCount.refCount.decrementAndGet() == 0) {
-=======
     AgentBridge.activeToken.remove();
     if (tokenAndRefCount != null) { //removed a call to decrement the ref count as it is no longer being used
->>>>>>> f84a8cc9
       tokenAndRefCount.token.expire();
       tokenAndRefCount.token = null;
     }
@@ -67,34 +44,4 @@
     }
   }
 
-  private static AgentBridge.TokenAndRefCount getTokenAndRefCountFromFiber() {
-    Fiber<?, ?> fiber = getCurrentFiber();
-    HashMap<Fiber<?, ?>, AgentBridge.TokenAndRefCount> map = mapStore.get();
-    return map.get(fiber);
-  }
-
-  private static void setTokenAndRefCountFromFiber(AgentBridge.TokenAndRefCount tokenAndRefCount) {
-    Fiber<?, ?> fiber = getCurrentFiber();
-    if (tokenAndRefCount == null) {
-      return;
-    }
-    HashMap<Fiber<?, ?>, AgentBridge.TokenAndRefCount> map = mapStore.get();
-    map.put(fiber, tokenAndRefCount);
-  }
-
-  private static void removeTokenAndRefCountFromFiber() {
-    Fiber<?, ?> fiber = getCurrentFiber();
-    HashMap<Fiber<?, ?>, AgentBridge.TokenAndRefCount> map = mapStore.get();
-    map.remove(fiber);
-  }
-
-  private static Fiber<?, ?> getCurrentFiber() {
-    Option<Fiber<Object, Object>> fiberOption = Fiber.unsafeCurrentFiber();
-    if (fiberOption.isEmpty()) {
-      return null;
-    }
-    return fiberOption.get();
-  }
-
-
 }