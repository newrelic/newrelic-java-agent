--- conflicted
+++ resolved
@@ -274,15 +274,11 @@
                 LOG.error("license_key is empty in the config. Not starting New Relic Security Agent.");
             }
         } else {
-<<<<<<< HEAD
             LOG.info("New Relic Security is completely disabled by one of the user provided config `security.enabled`, `security.agent.enabled` or `high_security`. Not loading security capabilities.");
-=======
-            LOG.warning("New Relic Security is completely disabled by one of the user provided config `security.enabled`, `security.agent.enabled` or `high_security`. Not loading security capabilities.");
             Config config = NewRelic.getAgent().getConfig();
             logConfig(config, Level.FINE, AgentConfigImpl.HIGH_SECURITY);
             logConfig(config, Level.FINE, SecurityAgentConfig.SECURITY_ENABLED);
             logConfig(config, Level.FINE, SecurityAgentConfig.SECURITY_AGENT_ENABLED);
->>>>>>> 08be4cbb
         }
     }
 
