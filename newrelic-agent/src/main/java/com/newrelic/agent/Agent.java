/*
 *
 *  * Copyright 2020 New Relic Corporation. All rights reserved.
 *  * SPDX-License-Identifier: Apache-2.0
 *
 */

package com.newrelic.agent;

import com.google.common.collect.ImmutableMap;
import com.newrelic.agent.bridge.AgentBridge;
import com.newrelic.agent.config.AgentConfig;
import com.newrelic.agent.config.AgentJarHelper;
import com.newrelic.agent.config.ConfigService;
import com.newrelic.agent.config.ConfigServiceFactory;
import com.newrelic.agent.config.JarResource;
import com.newrelic.agent.config.JavaVersionUtils;
import com.newrelic.agent.config.SecurityAgentConfig;
import com.newrelic.agent.core.CoreService;
import com.newrelic.agent.core.CoreServiceImpl;
import com.newrelic.agent.logging.AgentLogManager;
import com.newrelic.agent.logging.IAgentLogger;
import com.newrelic.agent.service.ServiceFactory;
import com.newrelic.agent.service.ServiceManager;
import com.newrelic.agent.service.ServiceManagerImpl;
import com.newrelic.agent.stats.StatsService;
import com.newrelic.agent.stats.StatsWorks;
import com.newrelic.agent.agentcontrol.AgentHealth;
import com.newrelic.agent.agentcontrol.AgentControlIntegrationUtils;
import com.newrelic.agent.util.UnwindableInstrumentation;
import com.newrelic.agent.util.UnwindableInstrumentationImpl;
import com.newrelic.agent.util.asm.ClassStructure;
import com.newrelic.api.agent.security.NewRelicSecurity;
import com.newrelic.bootstrap.BootstrapAgent;
import com.newrelic.bootstrap.BootstrapLoader;
import com.newrelic.bootstrap.EmbeddedJarFilesImpl;
import com.newrelic.weave.utils.Streams;
<<<<<<< HEAD
import io.opentelemetry.javaagent.OpenTelemetryAgent;
import io.opentelemetry.javaagent.bootstrap.AgentInitializer;
import io.opentelemetry.javaagent.bootstrap.InstrumentationHolder;
import io.opentelemetry.javaagent.bootstrap.JavaagentFileHolder;
=======
import com.newrelic.agent.stats.TransactionStats;
>>>>>>> c446699d
import org.objectweb.asm.ClassReader;

import java.io.ByteArrayOutputStream;
import java.io.File;
import java.io.FileOutputStream;
import java.io.IOException;
import java.lang.instrument.Instrumentation;
import java.net.URISyntaxException;
import java.net.URL;
import java.text.MessageFormat;
import java.util.Arrays;
import java.util.Collection;
import java.util.List;
import java.util.Map;
import java.util.ResourceBundle;
import java.util.jar.Attributes;
import java.util.jar.JarEntry;
import java.util.jar.JarFile;
import java.util.jar.JarOutputStream;
import java.util.jar.Manifest;
import java.util.logging.Level;
import java.util.regex.Pattern;

import static com.newrelic.agent.config.SecurityAgentConfig.isSecurityEnabled;
import static com.newrelic.agent.config.SecurityAgentConfig.shouldInitializeSecurityAgent;
import static com.newrelic.agent.config.SecurityAgentConfig.addSecurityAgentConfigSupportabilityMetrics;

/**
 * New Relic Agent class. The premain you see here is but a fleeting shadow of the true premain. The real premain,
 * called directly by the JVM in response to the -javaagent flag, can be found in BootstrapAgent.java.
 */
public final class Agent {

    /**
     * Access to logger. Implementation note: logging is directed to the console until the AgentService is initialized
     * by the ServiceManager. This occurs during ServiceManager.start(). Prior to initialization, the log level is INFO.
     */
    public static final IAgentLogger LOG = AgentLogManager.getLogger();

    private static final String NEWRELIC_BOOTSTRAP = "newrelic-bootstrap";
    private static final String AGENT_ENABLED_PROPERTY = "newrelic.config.agent_enabled";

    private static final String VERSION = Agent.initVersion();

    private static long agentPremainTime;

    public static String getVersion() {
        return VERSION;
    }

    /**
     * Get the agent version from Agent.properties.
     */
    private static String initVersion() {
        try {
            ResourceBundle bundle = ResourceBundle.getBundle(Agent.class.getName());
            return bundle.getString("version");
        } catch (Throwable t) {
        }
        return "0.0";
    }

    public static boolean isDebugEnabled() {
        return DebugFlag.DEBUG;
    }

    private static volatile boolean canFastPath = true;

    /**
     * Return true if this Agent can use "fast path" optimizations.
     *
     * @return true if this Agent can use "fast path" optimizations. Fast path optimizations cannot be enabled if
     * certain legacy instrumentation is in use (and possibly for other reasons as well).
     */
    public static boolean canFastPath() {
        return canFastPath;
    }

    /**
     * Disable "fast path" optimizations for the lifetime of this Agent.
     */
    public static void disableFastPath() {
        // The pre-check on the volatile variable is *believed* to be important for performance, but this has
        // yet to be confirmed by experiment using JMH. This particular variable implements a kind of latch:
        // that changes state at most once during the lifetime of the JVM. Therefore, it only needs to be modified
        // if it's in the default state, and then never again. In this special case, the hypothesis is that we
        // retain the virtues of read-sharing for the cache line containing the volatile if we always check
        // before writing to it.
        if (canFastPath) {
            canFastPath = false;
        }
    }

    /**
     * Called by the "real" premain() in the BootstrapAgent.
     */
    @SuppressWarnings("unused")
    public static void continuePremain(String agentArgs, Instrumentation inst, long startTime) {
        inst = maybeWrapInstrumentation(inst);
        final LifecycleObserver lifecycleObserver = LifecycleObserver.createLifecycleObserver(agentArgs);
        if (!lifecycleObserver.isAgentSafe()) {
            return;
        }
        // This *MUST* be done first thing in the premain
        addMixinInterfacesToBootstrap(inst);

        // Although the logger is statically initialized at the top of this class, it will only write to the standard
        // output until it is configured. This occurs within ServiceManager.start() via a call back to the doStart()
        // method, above in this class. The "log" statements below go only to the console. During this time, the logger
        // runs at INFO level. We could use println here, but it's easier to keep the LOG calls rather than duplicating
        // their textual output format.

        if (ServiceFactory.getServiceManager() != null) {
            LOG.warning("New Relic Agent is already running! Check if more than one -javaagent switch is used on the command line.");
            lifecycleObserver.agentAlreadyRunning();
            return;
        }
        String enabled = System.getProperty(AGENT_ENABLED_PROPERTY);
        if (enabled != null && !Boolean.parseBoolean(enabled)) {
            LOG.warning("New Relic Agent is disabled by a system property.");
            return;
        }
        String jvmName = System.getProperty("java.vm.name");
        if (jvmName.contains("Oracle JRockit")) {
            String msg = MessageFormat.format("New Relic Agent {0} does not support the Oracle JRockit JVM (\"{1}\").", Agent.getVersion(), jvmName);
            LOG.warning(msg);
        }

        if (!tryToInitializeServiceManager(inst)) {
            return;
        }

        ServiceManager serviceManager = null;
        try {
            serviceManager = ServiceFactory.getServiceManager();

            // The following method will immediately configure the log so that the rest of our initialization sequence
            // is written to the newrelic_agent.log rather than to the console. Configuring the log also applies the
            // log_level setting from the newrelic.yml so debugging levels become available here, if so configured.
            serviceManager.start();
            lifecycleObserver.serviceManagerStarted(serviceManager);

            LOG.info(MessageFormat.format("New Relic Agent v{0} has started", Agent.getVersion()));

            if (System.getProperty("newrelic.bootstrap_classpath") != null) {
                // This is an obsolete system property that caused the entire Agent to be loaded on the bootstrap.
                LOG.info("The \"newrelic.bootstrap_classpath\" property is no longer used. Please remove it from your configuration.");
            }
            LOG.info("Agent class loader: " + AgentBridge.getAgent().getClass().getClassLoader());

            logAnyFilesFoundInEndorsedDirs();

            if (serviceManager.getConfigService().getDefaultAgentConfig().isStartupTimingEnabled()) {
                recordPremainTime(serviceManager.getStatsService(), startTime);
            }

            recordAgentVersion(serviceManager.getStatsService());
        } catch (Throwable t) {
            // There's no way to gracefully pull the agent out due to our bytecode modification and class structure changes (pointcuts).
            // We're likely to throw an exception into the user's app if we try to continue.
            String msg = "Unable to start New Relic Agent. Please remove -javaagent from your startup arguments and contact New Relic support.";
            try {
                LOG.log(Level.SEVERE, t, msg);
            } catch (Throwable t2) {
            }
            System.err.println(msg);

            if (t instanceof NoClassDefFoundError) {
                String version = System.getProperty("java.version");
                if (version.startsWith("9") || version.startsWith("10")) {
                    String message = "We currently do not support Java 9 or 10 in modular mode. If you are running with " +
                            "it and want to use the agent, use command line flag '--add-modules' to add appropriate modules";
                    System.err.println(message);
                } else if (version.startsWith("11") || version.startsWith("12")) {
                    String message = "Applications that previously relied on the command line flag '--add-modules' will no longer work with Java EE " +
                            "dependencies. You must add all Java EE dependencies to your build file manually, and then remove the --add-modules flag for them.";
                    System.err.println(message);
                }
            }
            t.printStackTrace();

            if (inst instanceof UnwindableInstrumentation) {
                final UnwindableInstrumentation instrumentation = (UnwindableInstrumentation) inst;
                if (serviceManager != null) {
                    try {
                        serviceManager.stop();
                    } catch (Exception e) {
                        e.printStackTrace();
                    }
                }
                LOG.severe("Detaching the New Relic agent");
                instrumentation.unwind();
                LOG.severe("The New Relic agent was detached");
                return;
            } else {
                System.exit(1);
            }
        }
        if (inst instanceof UnwindableInstrumentation) {
            final UnwindableInstrumentation instrumentation = (UnwindableInstrumentation) inst;
            instrumentation.started();
        }
        lifecycleObserver.agentStarted();
        initialiseOTelAgentIfAllowed(inst);
        initialiseNewRelicSecurityIfAllowed(inst);
    }

    private static void initialiseOTelAgentIfAllowed(Instrumentation inst) {
//        addSecurityAgentConfigSupportabilityMetrics(); // TODO create supportability metrics
//        if (true) { // TODO add config
//            try {
//                LOG.log(Level.INFO, "Initializing OpenTelemetry Java agent");
//                ServiceFactory.getServiceManager().getRPMServiceManager().addConnectionListener(new ConnectionListener() {
//                    @Override
//                    public void connected(IRPMService rpmService, AgentConfig agentConfig) {
//                        if (true) { // TODO add config
                            try {
                                File otelJarFile = EmbeddedJarFilesImpl.INSTANCE.getJarFileInAgent(BootstrapLoader.OPENTELEMETRY_JAVAAGENT);

                                LOG.log(Level.INFO, "Connected to New Relic. Starting OpenTelemetry Java agent");

                                // These three methods are copied from OpenTelemetryAgent.premain because directly calling
                                // OpenTelemetryAgent.premain was bombing out on the installBootstrapJar method
//                                OpenTelemetryAgent.premain(null, inst);
                                inst.appendToBootstrapClassLoaderSearch(new JarFile(otelJarFile));
//                                File installBootstrapJar = installBootstrapJar(inst);
                                InstrumentationHolder.setInstrumentation(inst);
                                JavaagentFileHolder.setJavaagentFile(otelJarFile);
                                AgentInitializer.initialize(inst, otelJarFile, true, null);
                            } catch (Exception e) {
                                throw new RuntimeException(e);
                            }
//                        } else {
//                            LOG.info("OpenTelemetry Java agent is disabled...");
//                        }
//                    }
//
//                    @Override
//                    public void disconnected(IRPMService rpmService) {
//                        LOG.log(Level.INFO, "Deactivating OpenTelemetry Java agent");
//                        // TODO anything to do here???
////                        NewRelicSecurity.getAgent().deactivateSecurity();
//                    }
//                });
//            } catch (Throwable t2) {
//                LOG.error("license_key is empty in the config. Not starting OpenTelemetry Java agent.");
//            }
//        } else {
//            LOG.info("OpenTelemetry Java agent is completely disabled by...");
//            // TODO log settings???
////            SecurityAgentConfig.logSettings(Level.FINE);
//        }


        // TODO try to initialize otel agent sooner??????
//        try {
//            File otelJarFile = EmbeddedJarFilesImpl.INSTANCE.getJarFileInAgent(BootstrapLoader.OPENTELEMETRY_JAVAAGENT);
////            OpenTelemetryAgent.premain("OpenTelemetry", inst);
//
//            // These three methods are copied from OpenTelemetryAgent.premain because directly calling
//            // OpenTelemetryAgent.premain was bombing out on the installBootstrapJar method
//            InstrumentationHolder.setInstrumentation(inst);
//            JavaagentFileHolder.setJavaagentFile(otelJarFile);
//            AgentInitializer.initialize(inst, otelJarFile, true, null);
//        } catch (Throwable t) {
//            System.err.println(MessageFormat.format("Error bootstrapping OTel agent: {0}", t));
//        }
    }

    // OTel agent installation helper
    private static synchronized File installBootstrapJar(Instrumentation inst) throws IOException, URISyntaxException {
        ClassLoader classLoader = OpenTelemetryAgent.class.getClassLoader();
        if (classLoader == null) {
            classLoader = ClassLoader.getSystemClassLoader();
        }

        URL url = classLoader.getResource(OpenTelemetryAgent.class.getName().replace('.', '/') + ".class");
        if (url != null && "jar".equals(url.getProtocol())) {
            String resourcePath = url.toURI().getSchemeSpecificPart();
            int protocolSeparatorIndex = resourcePath.indexOf(":");
            int resourceSeparatorIndex = resourcePath.indexOf("!/");
            if (protocolSeparatorIndex != -1 && resourceSeparatorIndex != -1) {
                String agentPath = resourcePath.substring(protocolSeparatorIndex + 1, resourceSeparatorIndex);
                File javaagentFile = new File(agentPath);
                if (!javaagentFile.isFile()) {
                    throw new IllegalStateException("agent jar location doesn't appear to be a file: " + javaagentFile.getAbsolutePath());
                } else {
                    JarFile agentJar = new JarFile(javaagentFile, false);
                    verifyJarManifestMainClassIsThis(javaagentFile, agentJar);
                    inst.appendToBootstrapClassLoaderSearch(agentJar);
                    return javaagentFile;
                }
            } else {
                throw new IllegalStateException("could not get agent location from url " + url);
            }
        } else {
            throw new IllegalStateException("could not get agent jar location from url " + url);
        }
    }

    // OTel agent installation helper
    private static void verifyJarManifestMainClassIsThis(File jarFile, JarFile agentJar) throws IOException {
        Manifest manifest = agentJar.getManifest();
        if (manifest.getMainAttributes().getValue("Premain-Class") == null) {
            throw new IllegalStateException("The agent was not installed, because the agent was found in '" + jarFile + "', which doesn't contain a Premain-Class manifest attribute. Make sure that you haven't included the agent jar file inside of an application uber jar.");
        }
    }

    private static void initialiseNewRelicSecurityIfAllowed(Instrumentation inst) {
        // Do not initialise New Relic Security module so that it stays in NoOp mode if force disabled.
        addSecurityAgentConfigSupportabilityMetrics();
        if (shouldInitializeSecurityAgent()) {
            try {
                LOG.log(Level.INFO, "Initializing New Relic Security module");
                ServiceFactory.getServiceManager().getRPMServiceManager().addConnectionListener(new ConnectionListener() {
                    @Override
                    public void connected(IRPMService rpmService, AgentConfig agentConfig) {
                        if (isSecurityEnabled()) {
                            try {
                                URL securityJarURL = EmbeddedJarFilesImpl.INSTANCE.getJarFileInAgent(BootstrapLoader.NEWRELIC_SECURITY_AGENT).toURI().toURL();
                                LOG.log(Level.INFO, "Connected to New Relic. Starting New Relic Security module");
                                NewRelicSecurity.getAgent().refreshState(securityJarURL, inst);
                                NewRelicSecurity.markAgentAsInitialised();
                            } catch (IOException e) {
                                throw new RuntimeException(e);
                            }
                        } else {
                            LOG.info("New Relic Security is disabled by one of the user provided config `security.enabled` or `high_security`.");
                        }
                    }

                    @Override
                    public void disconnected(IRPMService rpmService) {
                        LOG.log(Level.INFO, "Deactivating New Relic Security module");
                        NewRelicSecurity.getAgent().deactivateSecurity();
                    }
                });
                ServiceFactory.getTransactionService().addTransactionListener(new ExtendedTransactionListener() {
                    @Override
                    public void dispatcherTransactionStarted(Transaction transaction) {
                        NewRelicSecurity.getAgent().dispatcherTransactionStarted();
                    }

                    @Override
                    public void dispatcherTransactionCancelled(Transaction transaction) {
                        NewRelicSecurity.getAgent().dispatcherTransactionCancelled();
                    }

                    @Override
                    public void dispatcherTransactionFinished(TransactionData transactionData, TransactionStats transactionStats) {
                        NewRelicSecurity.getAgent().dispatcherTransactionFinished();
                    }
                });
            } catch (Throwable t2) {
                LOG.error("license_key is empty in the config. Not starting New Relic Security Agent.");
            }
        } else {
            LOG.info("New Relic Security is completely disabled by one of the user provided config `security.enabled`, `security.agent.enabled` or `high_security`. Not loading security capabilities.");
            SecurityAgentConfig.logSettings(Level.FINE);
        }
    }

    private static Instrumentation maybeWrapInstrumentation(Instrumentation inst) {
        if (System.getProperty(BootstrapAgent.NR_AGENT_ARGS_SYSTEM_PROPERTY) != null) {
            return UnwindableInstrumentationImpl.wrapInstrumentation(inst);
        }
        return inst;
    }

    private static boolean tryToInitializeServiceManager(Instrumentation inst) {
        try {
            CoreService coreService = new CoreServiceImpl(inst);
            ConfigService configService = ConfigServiceFactory.createConfigService(Agent.LOG, System.getProperty("newrelic.checkconfig") != null);
            ServiceManager serviceManager = new ServiceManagerImpl(coreService, configService);
            ServiceFactory.setServiceManager(serviceManager);

            AgentConfig agentConfig = serviceManager.getConfigService().getDefaultAgentConfig();
            if (isLicenseKeyEmpty(agentConfig.getLicenseKey())) {
                AgentControlIntegrationUtils.reportUnhealthyStatusPriorToServiceStart(agentConfig, AgentHealth.Status.MISSING_LICENSE);
                LOG.error("license_key is empty in the config. Not starting New Relic Agent.");
                return false;
            }

            if (!serviceManager.getConfigService().getDefaultAgentConfig().isAgentEnabled()) {
                AgentControlIntegrationUtils.reportUnhealthyStatusPriorToServiceStart(agentConfig, AgentHealth.Status.AGENT_DISABLED);
                LOG.warning("agent_enabled is false in the config. Not starting New Relic Agent.");
                return false;
            }

            // Now that we know the agent is enabled, add the ApiClassTransformer
            BootstrapLoader.forceCorrectNewRelicApi(inst);
            BootstrapLoader.forceCorrectNewRelicSecurityApi(inst);
//            BootstrapLoader.forceCorrectOpenTelemetryApi(inst);

            // init problem classes before class transformer service is active
            InitProblemClasses.loadInitialClasses(); // TODO
        } catch (ForceDisconnectException e) {
            /* Note: Our use of ForceDisconnectException is a bit misleading here as we haven't even tried to connect
             * to RPM at this point (that happens a few lines down when we call serviceManager.start()). This exception
             * comes from ConfigServiceFactory when it attempts to validate the local yml and finds that both HSM and
             * LASP are enabled. The LASP spec says in this scenario that "Shutdown will follow the behavior of the
             * ForceDisconnectException response from "New Relic." Not specifically that we should throw ForceDisconnectException.
             * Perhaps we should throw a different, more accurately named exception, that simply has the same behavior
             * as ForceDisconnectException as it will be replaced by a 410 response code in Protocol 17.
             */
            LOG.log(Level.SEVERE, e.getMessage());
            return false;
        } catch (Throwable t) {
            // this is the last point where we can stop the agent gracefully if something has gone wrong.
            LOG.log(Level.SEVERE, t, "Unable to start the New Relic Agent. Your application will continue to run but it will not be monitored.");
            return false;
        }
        return true;
    }

    private static void logAnyFilesFoundInEndorsedDirs() {
        String javaEndorsedDirs = System.getProperty("java.endorsed.dirs");
        // The classes in this dir will be loaded directly onto the bootstrap class loader, which may cause
        // NoClassDefFoundError's to occur.
        if (javaEndorsedDirs == null || javaEndorsedDirs.isEmpty()) {
            return;
        }

        try {
            // Split out each directory using the path separator
            String[] endorsedDirs = javaEndorsedDirs.split(String.valueOf(File.pathSeparatorChar));
            for (String endorsedDir : endorsedDirs) {
                File endorsedDirFile = new File(endorsedDir);
                // If the path exists and it's a directory we need to see if there are any files in that directory
                if (!endorsedDirFile.exists() || !endorsedDirFile.isDirectory()) {
                    continue;
                }

                File[] files = endorsedDirFile.listFiles();
                if (files == null || files.length == 0) {
                    continue;
                }

                // The directory has at least one file in it, log a warning about it
                LOG.log(Level.WARNING, "The 'java.endorsed.dirs' system property is set to {0} and that directory is not empty for this jvm. "
                        + "This may cause unexpected behavior.", endorsedDir);
                //Log the contents of the directory at log level FINER
                StringBuilder endorsedDirContent = new StringBuilder();
                for (File file : files) {
                    if (endorsedDirContent.length() > 0) {
                        endorsedDirContent.append(", ");
                    }
                    endorsedDirContent.append(file.getName());
                }
                LOG.log(Level.FINER, "The endorsed directory {0} contains the following items: {1}", endorsedDir,
                        endorsedDirContent.toString());
            }
        } catch (Throwable t) {
            LOG.log(Level.FINE, t, "An unexpected error occurred while checking for java.endorsed.dirs property");
        }
    }

    private static boolean isLicenseKeyEmpty(String licenseKey) {
        return licenseKey == null || licenseKey.isEmpty() || licenseKey.equals("<%= license_key %>");
    }

    public static void main(String[] args) {
        String javaSpecVersion = JavaVersionUtils.getJavaSpecificationVersion();
        String sysExperimentalRuntime = System.getProperty("newrelic.config.experimental_runtime");
        String envExperimentalRuntime = System.getenv("NEW_RELIC_EXPERIMENTAL_RUNTIME");
        boolean useExperimentalRuntime = (Boolean.parseBoolean(sysExperimentalRuntime)
                || ((Boolean.parseBoolean(envExperimentalRuntime))));

        if (useExperimentalRuntime) {
            System.out.println("----------");
            System.out.println(JavaVersionUtils.getUnsupportedAgentJavaSpecVersionMessage(javaSpecVersion));
            System.out.println("Experimental runtime mode is enabled. Usage of the agent in this mode is for experimenting with early access" +
                    " or upcoming Java releases at your own risk.");
            System.out.println("----------");
        }
        if (!JavaVersionUtils.isAgentSupportedJavaSpecVersion(javaSpecVersion) && !useExperimentalRuntime) {
            System.err.println("----------");
            System.err.println(JavaVersionUtils.getUnsupportedAgentJavaSpecVersionMessage(javaSpecVersion));
            System.err.println("----------");
            return;
        }
        new AgentCommandLineParser().parseCommand(args);
    }

    public static long getAgentPremainTimeInMillis() {
        return agentPremainTime;
    }

    private static void recordPremainTime(StatsService statsService, long startTime) {
        agentPremainTime = System.currentTimeMillis() - startTime;
        LOG.log(Level.INFO, "Premain startup complete in {0}ms", agentPremainTime);
        statsService.doStatsWork(StatsWorks.getRecordResponseTimeWork(MetricNames.SUPPORTABILITY_TIMING_PREMAIN, agentPremainTime),
                MetricNames.SUPPORTABILITY_TIMING_PREMAIN);

        Map<String, Object> environmentInfo = ImmutableMap.<String, Object>builder()
                .put("Duration", agentPremainTime)
                .put("Version", getVersion())
                .put("JRE Vendor", System.getProperty("java.vendor"))
                .put("JRE Version", System.getProperty("java.version"))
                .put("JVM Vendor", System.getProperty("java.vm.vendor"))
                .put("JVM Version", System.getProperty("java.vm.version"))
                .put("JVM Runtime Version", System.getProperty("java.runtime.version"))
                .put("OS Name", System.getProperty("os.name"))
                .put("OS Version", System.getProperty("os.version"))
                .put("OS Arch", System.getProperty("os.arch"))
                .put("Processors", Runtime.getRuntime().availableProcessors())
                .put("Free Memory", Runtime.getRuntime().freeMemory())
                .put("Total Memory", Runtime.getRuntime().totalMemory())
                .put("Max Memory", Runtime.getRuntime().maxMemory()).build();
        LOG.log(Level.FINE, "Premain environment info: {0}", environmentInfo.toString());
    }

    /**
     * Records a metric representing the agent version.
     */
    private static void recordAgentVersion(StatsService statsService) {
        statsService.doStatsWork(
                StatsWorks.getIncrementCounterWork(MessageFormat.format(MetricNames.SUPPORTABILITY_JAVA_AGENTVERSION, getVersion()), 1),
                MetricNames.SUPPORTABILITY_JAVA_AGENTVERSION);
    }

    /**
     * Extract all the mixins from the Agent jar and add them to the bootstrap classloader. JAVA-609.
     *
     * @param inst the JVM instrumentation interface
     */
    private static void addMixinInterfacesToBootstrap(Instrumentation inst) {
        if (isDisableMixinsOnBootstrap()) {
            System.out.println("New Relic Agent: mixin interfaces not moved to bootstrap");
            return;
        }
        JarResource agentJarResource = null;
        URL agentJarUrl;
        try {
            agentJarResource = AgentJarHelper.getAgentJarResource();
            agentJarUrl = AgentJarHelper.getAgentJarUrl();
            addMixinInterfacesToBootstrap(agentJarResource, agentJarUrl, inst);
        } finally {
            try {
                agentJarResource.close();
            } catch (Throwable th) {
                logIfNRDebug("closing Agent jar resource", th);
            }
        }
    }

    /**
     * Extract all the mixins from the Agent jar and add them to the bootstrap classloader. JAVA-609.
     * <p>
     * Implementation note: In addition to the mixin interfaces themselves, a small number of dependent classes are
     * extracted into the generated jar and loaded on the bootstrap. These are marked with the LoadOnBootstrap
     * annotation. One class so marked is the InterfaceMixin annotation class itself.
     * <p>
     * This method duplicates some of the functionality found in the ClassAppender class in the Weaver. This duplication
     * is intentional. This code runs before bootstrap classpath setup is complete. Attempting to reuse the
     * ClassAppender causes one or more classes to be loaded by the "wrong" classloader as described in the top comment
     * to this class. This could be fixed, but would invite later failures during code maintenance if dependencies were
     * re-introduced. It is safer to ensure that code used under these special conditions remains right here.
     *
     * @param agentJarResource the Agent's jar file, or a test jar file for unit testing.
     * @param agentJarUrl      the Agent's jar URL, or a test URL for unit testing.
     * @param inst             the JVM instrumentation interface, or a mock for unit testing.
     */
    public static void addMixinInterfacesToBootstrap(JarResource agentJarResource, URL agentJarUrl, Instrumentation inst) {
        boolean succeeded = false;
        final Pattern packageSearchPattern = Pattern.compile("com/newrelic/agent/instrumentation/pointcuts/(.*).class");

        // Don't be tempted to try something like this, either:
        //
        // Class<?> interfaceMixinClass = InterfaceMixin.class;
        // String interfaceMixinAnnotation = 'L' + interfaceMixinClass.getName().replace('.', '/') + ';';
        //
        // ... it will defeat our purpose by pulling class InterfaceMixin to "this" class loader. Instead:

        final String interfaceMixinAnnotation = "Lcom/newrelic/agent/instrumentation/pointcuts/InterfaceMixin;";
        final String loadOnBootstrapAnnotation = "Lcom/newrelic/agent/instrumentation/pointcuts/LoadOnBootstrap;";
        final String interfaceMapperAnnotation = "Lcom/newrelic/agent/instrumentation/pointcuts/InterfaceMapper;";
        final String methodMapperAnnotation = "Lcom/newrelic/agent/instrumentation/pointcuts/MethodMapper;";
        final String fieldAccessorAnnotation = "Lcom/newrelic/agent/instrumentation/pointcuts/FieldAccessor;";

        final List<String> bootstrapAnnotations = Arrays.asList(interfaceMixinAnnotation,
                interfaceMapperAnnotation, methodMapperAnnotation, fieldAccessorAnnotation, loadOnBootstrapAnnotation);

        File generatedFile = null;
        JarOutputStream outputJarStream = null;
        try {
            generatedFile = File.createTempFile(NEWRELIC_BOOTSTRAP, ".jar", BootstrapLoader.getTempDir());
            Manifest manifest = createManifest();
            outputJarStream = createJarOutputStream(generatedFile, manifest);
            long modTime = System.currentTimeMillis();

            Collection<String> fileNames = AgentJarHelper.findJarFileNames(agentJarUrl, packageSearchPattern);
            for (String fileName : fileNames) {
                int size = (int) agentJarResource.getSize(fileName);
                ByteArrayOutputStream out = new ByteArrayOutputStream(size);
                Streams.copy(agentJarResource.getInputStream(fileName), out, size, true);
                byte[] classBytes = out.toByteArray();

                ClassReader cr = new ClassReader(classBytes);
                ClassStructure structure = ClassStructure.getClassStructure(cr, ClassStructure.CLASS_ANNOTATIONS);
                Collection<String> annotations = structure.getClassAnnotations().keySet();
                if (containsAnyOf(bootstrapAnnotations, annotations)) {
                    JarEntry entry = new JarEntry(fileName);
                    entry.setTime(modTime);
                    outputJarStream.putNextEntry(entry);
                    outputJarStream.write(classBytes);
                }
            }

            outputJarStream.closeEntry();
            succeeded = true;
        } catch (IOException iox) {
            logIfNRDebug("generating mixin jar file", iox);
        } finally {
            try {
                outputJarStream.close();
            } catch (Throwable th) {
                logIfNRDebug("closing outputJarStream", th);
            }
        }

        if (succeeded) {
            // And finally, tada ...
            JarFile jarFile = null;
            try {
                jarFile = new JarFile(generatedFile);
                inst.appendToBootstrapClassLoaderSearch(jarFile);
                generatedFile.deleteOnExit();
            } catch (IOException iox) {
                logIfNRDebug("adding dynamic mixin jar to bootstrap", iox);
            } finally {
                try {
                    jarFile.close();
                } catch (Throwable th) {
                    logIfNRDebug("closing generated jar file", th);
                }
            }
        }
    }

    // Return true if the second collection contains any member of the first collection.
    private static final boolean containsAnyOf(Collection<?> searchFor, Collection<?> searchIn) {
        for (Object key : searchFor) {
            if (searchIn.contains(key)) {
                return true;
            }
        }
        return false;
    }

    // The "newrelic.disable.mixins.on.bootstrap" flag prevents us from dynamically generating the
    // mixin interface jar file and placing it on the bootstrap classloader path. This restores
    // the "old" 3.x Agent behavior that was in effect from 3.0.x through 3.12.x. Again, since we
    // haven't initialized the Agent we cannot use the standard AgentConfig for this.
    private static final boolean isDisableMixinsOnBootstrap() {
        String newrelicDisableMixinsOnBootstrap = "newrelic.disable.mixins.on.bootstrap";
        return System.getProperty(newrelicDisableMixinsOnBootstrap) != null
                && Boolean.getBoolean(newrelicDisableMixinsOnBootstrap);
    }

    // Use of this method should be limited to serious error cases that would cause the Agent to
    // shut down if not caught.
    private static final void logIfNRDebug(String msg, Throwable th) {
        if (isDebugEnabled()) {
            System.out.println("While bootstrapping the Agent: " + msg + ": " + th.getStackTrace());
        }
    }

    private static final JarOutputStream createJarOutputStream(File jarFile, Manifest manifest) throws IOException {
        FileOutputStream outStream = new FileOutputStream(jarFile);
        return new java.util.jar.JarOutputStream(outStream, manifest);
    }

    private static final Manifest createManifest() {
        Manifest manifest = new Manifest();
        Attributes a = manifest.getMainAttributes();
        a.put(Attributes.Name.MANIFEST_VERSION, "1.0");
        a.put(Attributes.Name.IMPLEMENTATION_TITLE, "Interface Mixins");
        a.put(Attributes.Name.IMPLEMENTATION_VERSION, "1.0");
        a.put(Attributes.Name.IMPLEMENTATION_VENDOR, "New Relic");
        return manifest;
    }

}<|MERGE_RESOLUTION|>--- conflicted
+++ resolved
@@ -35,14 +35,10 @@
 import com.newrelic.bootstrap.BootstrapLoader;
 import com.newrelic.bootstrap.EmbeddedJarFilesImpl;
 import com.newrelic.weave.utils.Streams;
-<<<<<<< HEAD
 import io.opentelemetry.javaagent.OpenTelemetryAgent;
 import io.opentelemetry.javaagent.bootstrap.AgentInitializer;
 import io.opentelemetry.javaagent.bootstrap.InstrumentationHolder;
 import io.opentelemetry.javaagent.bootstrap.JavaagentFileHolder;
-=======
-import com.newrelic.agent.stats.TransactionStats;
->>>>>>> c446699d
 import org.objectweb.asm.ClassReader;
 
 import java.io.ByteArrayOutputStream;
@@ -438,7 +434,7 @@
 //            BootstrapLoader.forceCorrectOpenTelemetryApi(inst);
 
             // init problem classes before class transformer service is active
-            InitProblemClasses.loadInitialClasses(); // TODO
+            InitProblemClasses.loadInitialClasses();
         } catch (ForceDisconnectException e) {
             /* Note: Our use of ForceDisconnectException is a bit misleading here as we haven't even tried to connect
              * to RPM at this point (that happens a few lines down when we call serviceManager.start()). This exception
