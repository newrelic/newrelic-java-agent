--- conflicted
+++ resolved
@@ -241,13 +241,9 @@
         addSecurityAgentConfigSupportabilityMetrics();
         if (shouldInitializeSecurityAgent()) {
             try {
-<<<<<<< HEAD
-                LOG.log(Level.INFO, "Invoking New Relic Security module");
+                LOG.log(Level.INFO, "Initializing New Relic Security module");
                 // Trigger init calls on Security Agent.
                 NewRelicSecurity.getAgent();
-=======
-                LOG.log(Level.INFO, "Initializing New Relic Security module");
->>>>>>> a2a9a885
                 ServiceFactory.getServiceManager().getRPMServiceManager().addConnectionListener(new ConnectionListener() {
                     @Override
                     public void connected(IRPMService rpmService, AgentConfig agentConfig) {
