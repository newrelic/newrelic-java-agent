--- conflicted
+++ resolved
@@ -157,14 +157,12 @@
         return this;
     }
 
-<<<<<<< HEAD
-=======
+
     public SpanEventFactory putAllUserAttributesIfAbsent(Map<String, ?> userAttributes) {
         builder.putAllUserAttributesIfAbsent(filter.filterUserAttributes(appName, userAttributes));
         return this;
     }
 
->>>>>>> 1537c791
     public SpanEventFactory putAgentAttribute(String key, Object value) {
         builder.putAgentAttribute(key, value);
         return this;
