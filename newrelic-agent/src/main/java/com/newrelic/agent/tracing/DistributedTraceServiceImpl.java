/*
 *
 *  * Copyright 2020 New Relic Corporation. All rights reserved.
 *  * SPDX-License-Identifier: Apache-2.0
 *
 */

package com.newrelic.agent.tracing;

import com.newrelic.agent.Agent;
import com.newrelic.agent.ConnectionListener;
import com.newrelic.agent.ExtendedTransactionListener;
import com.newrelic.agent.HarvestListener;
import com.newrelic.agent.IRPMService;
import com.newrelic.agent.MetricNames;
import com.newrelic.agent.Transaction;
import com.newrelic.agent.TransactionData;
import com.newrelic.agent.bridge.NoOpDistributedTracePayload;
<<<<<<< HEAD
import com.newrelic.agent.tracing.samplers.AdaptiveSampler;
import com.newrelic.agent.tracing.samplers.Sampler;
import com.newrelic.agent.tracing.samplers.SamplerFactory;
import com.newrelic.api.agent.TransportType;
=======
>>>>>>> af29108a
import com.newrelic.agent.config.AgentConfig;
import com.newrelic.agent.config.AgentConfigListener;
import com.newrelic.agent.config.DistributedTracingConfig;
import com.newrelic.agent.service.AbstractService;
import com.newrelic.agent.service.ServiceFactory;
import com.newrelic.agent.stats.StatsEngine;
import com.newrelic.agent.stats.StatsService;
import com.newrelic.agent.stats.TransactionStats;
import com.newrelic.agent.tracers.AbstractTracer;
import com.newrelic.agent.tracers.Tracer;
import com.newrelic.agent.tracing.samplers.AdaptiveSampler;
import com.newrelic.agent.tracing.samplers.Sampler;
import com.newrelic.api.agent.DistributedTracePayload;
import com.newrelic.api.agent.TransportType;

import java.text.DecimalFormat;
import java.text.DecimalFormatSymbols;
import java.text.MessageFormat;
import java.util.HashMap;
import java.util.Map;
import java.util.concurrent.ThreadLocalRandom;
import java.util.concurrent.TimeUnit;
import java.util.concurrent.atomic.AtomicBoolean;
import java.util.concurrent.atomic.AtomicReference;
import java.util.logging.Level;

public class DistributedTraceServiceImpl extends AbstractService implements DistributedTraceService, ConnectionListener,
        ExtendedTransactionListener, HarvestListener, AgentConfigListener {

    private static final int MAJOR_CAT_VERSION = 0;
    private static final int MINOR_CAT_VERSION = 1;

    private final AtomicReference<String> accountId = new AtomicReference<>();
    private final AtomicReference<String> applicationId = new AtomicReference<>();
    private final AtomicReference<String> trustKey = new AtomicReference<>();
    private final AtomicBoolean firstHarvest = new AtomicBoolean(true);

    private DistributedTracingConfig distributedTraceConfig;

    private Sampler rootSampler;
    private Sampler remoteParentSampledSampler;
    private Sampler remoteParentNotSampledSampler;

    // Instantiate a new DecimalFormat instance as it is not thread safe:
    // http://jonamiller.com/2015/12/21/decimalformat-is-not-thread-safe/
    private static final ThreadLocal<DecimalFormat> FORMATTER =
            new ThreadLocal<DecimalFormat>() {
                @Override
                protected DecimalFormat initialValue() {
                    DecimalFormat format = new DecimalFormat();
                    DecimalFormatSymbols symbols = format.getDecimalFormatSymbols();
                    if (symbols.getDecimalSeparator() == ',') {
                        format.applyLocalizedPattern("#,######");
                    } else {
                        format.applyPattern("#.######");
                    }
                    return format;
                }
            };

    public DistributedTraceServiceImpl() {
        super(DistributedTraceServiceImpl.class.getSimpleName());
        distributedTraceConfig = ServiceFactory.getConfigService().getDefaultAgentConfig().getDistributedTracingConfig();
        ServiceFactory.getConfigService().addIAgentConfigListener(this);
<<<<<<< HEAD
        //Initially, set up the samplers based on local config.
        //The adaptive sampler (SAMPLE_DEFAULT) will have its target overridden when we receive the connect response later.
        this.sampler = SamplerFactory.createSampler(SamplerFactory.DEFAULT);
        this.remoteParentSampledSampler = SamplerFactory.createSampler(distributedTraceConfig.getRemoteParentSampled());
        this.remoteParentNotSampledSampler = SamplerFactory.createSampler(distributedTraceConfig.getRemoteParentNotSampled());
=======

        // Initialize samplers
        this.rootSampler = Sampler.getSamplerForType(distributedTraceConfig.getRootSamplerConfig().getSamplerType());
        this.remoteParentSampledSampler = Sampler.getSamplerForType(distributedTraceConfig.getRemoteParentSampledSamplerConfig().getSamplerType());
        this.remoteParentNotSampledSampler = Sampler.getSamplerForType(distributedTraceConfig.getRemoteParentNotSampledSamplerConfig().getSamplerType());
>>>>>>> af29108a
    }

    @Override
    public boolean isEnabled() {
        return distributedTraceConfig.isEnabled();
    }

    @Override
    protected void doStart() throws Exception {
        ServiceFactory.getRPMServiceManager().addConnectionListener(this);
        ServiceFactory.getTransactionService().addTransactionListener(this);
        ServiceFactory.getHarvestService().addHarvestListener(this);

        // track feature for angler
        if (isEnabled()) {
            StatsService statsService = ServiceFactory.getServiceManager().getStatsService();
            statsService.getMetricAggregator().incrementCounter(MetricNames.SUPPORTABILITY_DISTRIBUTED_TRACING);
            statsService.getMetricAggregator().incrementCounter(MessageFormat.format(MetricNames.SUPPORTABILITY_DISTRIBUTED_TRACING_EXCLUDE_NEWRELIC_HEADER,
                    !distributedTraceConfig.isIncludeNewRelicHeader()));
        }
    }

    @Override
    protected void doStop() throws Exception {
        ServiceFactory.getRPMServiceManager().removeConnectionListener(this);
        ServiceFactory.getTransactionService().removeTransactionListener(this);
        ServiceFactory.getHarvestService().removeHarvestListener(this);
    }

    @Override
    public void connected(IRPMService rpmService, AgentConfig agentConfig) {
        DistributedTracingConfig dtConfig = agentConfig.getDistributedTracingConfig();

        String appId = String.valueOf(dtConfig.getPrimaryApplicationId());
        if (appId != null) {
            applicationId.set(appId);
        }

        String accId = String.valueOf(dtConfig.getAccountId());
        if (accId != null) {
            accountId.set(accId);
        }

        String trustedAccountKey = String.valueOf(dtConfig.getTrustedAccountKey());
        if (trustedAccountKey != null) {
            trustKey.set(trustedAccountKey);
        } else {
            trustKey.set(getAccountId());
        }

        // Fallback in case none of the previous attempts set the application ID
        applicationId.compareAndSet(null, "0");

        //The connect response includes a server-only config, sampling_target, that MUST be used to configure the adaptive sampler shared instance.
        AdaptiveSampler.setSharedTarget(agentConfig.getAdaptiveSamplingTarget());
    }

    @Override
    public void disconnected(IRPMService rpmService) {
        accountId.set(null); // reset accountId on disconnect
    }

    @Override
    public void beforeHarvest(String appName, StatsEngine statsEngine) {
        firstHarvest.set(false);
        // After the first harvest we no longer need this listener
        ServiceFactory.getHarvestService().removeHarvestListener(this);
    }

    @Override
    public void afterHarvest(String appName) {
    }

    @Override
    public int getMajorSupportedCatVersion() {
        return MAJOR_CAT_VERSION;
    }

    @Override
    public int getMinorSupportedCatVersion() {
        return MINOR_CAT_VERSION;
    }

    @Override
    public String getAccountId() {
        return accountId.get();
    }

    @Override
    public String getTrustKey() {
        if (trustKey.get() == null) {
            return getAccountId();
        }
        return trustKey.get();
    }

    @Override
    public String getApplicationId() {
        return applicationId.get();
    }

    @Override
    public float calculatePriorityRemoteParent(boolean remoteParentSampled, Float inboundPriority) {
        Sampler parentSampler = remoteParentSampled ? remoteParentSampledSampler : remoteParentNotSampledSampler;
        if (parentSampler.getType().equals(SamplerFactory.ADAPTIVE) && inboundPriority != null) {
            return inboundPriority;
        }
        return parentSampler.calculatePriority(null);
    }

    @Override
<<<<<<< HEAD
    public float calculatePriorityRoot(){
        return sampler.calculatePriority(null);
=======
    public float calculatePriorityRoot() {
        return rootSampler.calculatePriority();
>>>>>>> af29108a
    }

    @Override
    public Map<String, Object> getIntrinsics(DistributedTracePayloadImpl inboundPayload, String guid, String traceId, TransportType transportType,
            long parentTransportDurationInMillis, long largestTransportDuration, String parentId, String parentSpanId, float priority) {
        Map<String, Object> intrinsicAttributes = new HashMap<>();

        try {
            if (transportType != null) {
                intrinsicAttributes.put("parent.transportType", transportType.name());
            }

            if (inboundPayload != null) {
                if (inboundPayload.parentType != null) {
                    intrinsicAttributes.put("parent.type", inboundPayload.parentType);
                }
                if (inboundPayload.applicationId != null) {
                    intrinsicAttributes.put("parent.app", inboundPayload.applicationId);
                }
                if (inboundPayload.accountId != null) {
                    intrinsicAttributes.put("parent.account", inboundPayload.accountId);
                }
                if (transportType != null) {
                    intrinsicAttributes.put("parent.transportType", transportType.name());
                }
                if (parentTransportDurationInMillis >= 0) {
                    float transportDurationSec = parentTransportDurationInMillis / 1000f;
                    intrinsicAttributes.put("parent.transportDuration", transportDurationSec);
                }
            }

            if (guid != null) {
                intrinsicAttributes.put("guid", guid);
            }
            if (traceId != null) {
                intrinsicAttributes.put("traceId", traceId);
            }

            intrinsicAttributes.put("priority", priority);
            intrinsicAttributes.put("sampled", DistributedTraceUtil.isSampledPriority(priority));
        } catch (Exception e) {
            Agent.LOG.log(Level.FINEST, e, "Failed to retrieve distributed trace intrinsics.");
        }

        return intrinsicAttributes;
    }

    @Override
    public void dispatcherTransactionStarted(Transaction transaction) {
    }

    @Override
    public void dispatcherTransactionCancelled(Transaction transaction) {
    }

    @Override
    public void dispatcherTransactionFinished(TransactionData transactionData, TransactionStats transactionStats) {
        if (distributedTraceConfig.isEnabled()) {
            Map<String, Object> distributedTracingIntrinsics = getIntrinsics(
                    transactionData.getInboundDistributedTracePayload(), transactionData.getGuid(),
                    transactionData.getTraceId(), transactionData.getTransportType(),
                    transactionData.getTransportDurationInMillis(), transactionData.getLargestTransportDurationInMillis(),
                    transactionData.getParentId(), transactionData.getParentSpanId(), transactionData.getPriority());
            transactionData.getIntrinsicAttributes().putAll(distributedTracingIntrinsics);
            recordMetrics(transactionData, transactionStats);
        }
    }

    public static float nextTruncatedFloat() {
        float next = 0.0f;
        try {
            next = Float.parseFloat(FORMATTER.get().format(ThreadLocalRandom.current().nextFloat()).replace(',', '.'));
        } catch (NumberFormatException e) {
            Agent.LOG.log(Level.WARNING, "Unable to create priority value", e);
        }
        return next;
    }

    private void recordMetrics(TransactionData transactionData, TransactionStats transactionStats) {
        DistributedTracePayloadImpl payload = transactionData.getInboundDistributedTracePayload();
        if (payload == null) {
            transactionStats.getUnscopedStats()
                    .getOrCreateResponseTimeStats(MessageFormat.format(MetricNames.DURATION_BY_PARENT_UNKNOWN_ALL, transactionData.getTransportType()))
                    .recordResponseTimeInNanos(transactionData.getTransactionTime().getResponseTimeInNanos());

            if (transactionData.isWebTransaction()) {
                transactionStats.getUnscopedStats()
                        .getOrCreateResponseTimeStats(MessageFormat.format(MetricNames.DURATION_BY_PARENT_UNKNOWN_ALL_WEB, transactionData.getTransportType()))
                        .recordResponseTimeInNanos(transactionData.getTransactionTime().getResponseTimeInNanos());
            }

            if (transactionData.hasReportableErrorThatIsNotIgnored()) {
                transactionStats.getUnscopedStats()
                        .getStats(MessageFormat.format(MetricNames.ERRORS_BY_PARENT_UNKNOWN, transactionData.getTransportType()))
                        .incrementCallCount();
            }
        } else {
            String txType = MetricNames.PARENT_DATA_ALL_OTHER;
            if (transactionData.isWebTransaction()) {
                txType = MetricNames.PARENT_DATA_ALL_WEB;
            }

            // Tx duration by parent (/all + /allWeb or /allOther)
            String parentDurationAll = MessageFormat.format(MetricNames.DURATION_BY_PARENT, payload.parentType,
                    payload.accountId, payload.applicationId, transactionData.getTransportType().name(),
                    MetricNames.PARENT_DATA_ALL);
            String parentDurationByType = MessageFormat.format(MetricNames.DURATION_BY_PARENT, payload.parentType,
                    payload.accountId, payload.applicationId, transactionData.getTransportType().name(), txType);
            long transactionResponseTime = transactionData.getTransactionTime().getResponseTimeInNanos();
            transactionStats.getUnscopedStats().getOrCreateResponseTimeStats(parentDurationAll)
                    .recordResponseTimeInNanos(transactionResponseTime);
            transactionStats.getUnscopedStats().getOrCreateResponseTimeStats(parentDurationByType)
                    .recordResponseTimeInNanos(transactionResponseTime);

            // Transport duration by parent (/all + /allWeb or /allOther)
            String transportDurationAll = MessageFormat.format(MetricNames.TRANSPORT_DURATION_BY_PARENT,
                    payload.parentType, payload.accountId, payload.applicationId,
                    transactionData.getTransportType().name(), MetricNames.PARENT_DATA_ALL);
            String transportDurationByType = MessageFormat.format(MetricNames.TRANSPORT_DURATION_BY_PARENT,
                    payload.parentType, payload.accountId, payload.applicationId,
                    transactionData.getTransportType().name(), txType);
            long transportDuration = transactionData.getTransportDurationInMillis();
            transactionStats.getUnscopedStats().getOrCreateResponseTimeStats(transportDurationAll)
                    .recordResponseTime(transportDuration, TimeUnit.MILLISECONDS);
            transactionStats.getUnscopedStats().getOrCreateResponseTimeStats(transportDurationByType)
                    .recordResponseTime(transportDuration, TimeUnit.MILLISECONDS);

            if (transactionData.hasReportableErrorThatIsNotIgnored()) {
                // Errors by parent (/all + /allWeb or /allOther)
                String errorsByParentAll = MessageFormat.format(MetricNames.ERRORS_BY_PARENT, payload.parentType,
                        payload.accountId, payload.applicationId, transactionData.getTransportType().name(),
                        MetricNames.PARENT_DATA_ALL);
                String errorsByParentByType = MessageFormat.format(MetricNames.ERRORS_BY_PARENT, payload.parentType,
                        payload.accountId, payload.applicationId, transactionData.getTransportType().name(), txType);
                transactionStats.getUnscopedStats().getStats(errorsByParentAll).incrementCallCount();
                transactionStats.getUnscopedStats().getStats(errorsByParentByType).incrementCallCount();
            }
        }
    }

    @Override
    public DistributedTracePayload createDistributedTracePayload(Tracer tracer) {
        if (tracer == null) {
            return NoOpDistributedTracePayload.INSTANCE;
        }

        Transaction tx = tracer.getTransactionActivity().getTransaction();
        String spanId = null;

        // Override guid if this trace is sampled and spans are enabled
        // guid will be the guid of the span that is creating this payload
        boolean spansEnabled = ServiceFactory.getConfigService().getDefaultAgentConfig().getSpanEventsConfig().isEnabled();
        tx.assignPriorityRootIfNotSet();
        boolean sampled = DistributedTraceUtil.isSampledPriority(tx.getPriority());
        if (sampled && spansEnabled) {
            // Need to do this in case the span that created this is a @Trace(excludeFromTransactionTrace=true)
            Tracer tracerWithSpan = AbstractTracer.getParentTracerWithSpan(tracer);
            spanId = tracerWithSpan != null ? tracerWithSpan.getGuid() : null;
        }

        DistributedTracePayload distributedTracePayload = tx.createDistributedTracePayload(spanId);
        if (distributedTracePayload == null) {
            return NoOpDistributedTracePayload.INSTANCE;
        }
        return distributedTracePayload;
    }

    @Override
    public void configChanged(String appName, AgentConfig agentConfig) {
        boolean wasEnabled = isEnabled();
        this.distributedTraceConfig = agentConfig.getDistributedTracingConfig();

        if (!wasEnabled && isEnabled()) {
            StatsService statsService = ServiceFactory.getServiceManager().getStatsService();
            statsService.getMetricAggregator().incrementCounter(MetricNames.SUPPORTABILITY_DISTRIBUTED_TRACING);
            statsService.getMetricAggregator().incrementCounter(MessageFormat.format(MetricNames.SUPPORTABILITY_DISTRIBUTED_TRACING_EXCLUDE_NEWRELIC_HEADER,
                    !distributedTraceConfig.isIncludeNewRelicHeader()));
        }
    }

    // These setters are NOT thread-safe.
    // They should NOT be used outside of testing.
    void setRootSampler(Sampler sampler) {
        this.rootSampler = sampler;
    }

    void setRemoteParentSampledSampler(Sampler sampler) {
        this.remoteParentSampledSampler = sampler;
    }

    void setRemoteParentNotSampledSampler(Sampler sampler) {
        this.remoteParentNotSampledSampler = sampler;
    }

    Sampler getRootSampler() {
        return rootSampler;
    }

    Sampler getRemoteParentSampledSampler() {
        return remoteParentSampledSampler;
    }

    Sampler getRemoteParentNotSampledSampler() {
        return remoteParentNotSampledSampler;
    }
}<|MERGE_RESOLUTION|>--- conflicted
+++ resolved
@@ -16,13 +16,10 @@
 import com.newrelic.agent.Transaction;
 import com.newrelic.agent.TransactionData;
 import com.newrelic.agent.bridge.NoOpDistributedTracePayload;
-<<<<<<< HEAD
 import com.newrelic.agent.tracing.samplers.AdaptiveSampler;
 import com.newrelic.agent.tracing.samplers.Sampler;
 import com.newrelic.agent.tracing.samplers.SamplerFactory;
 import com.newrelic.api.agent.TransportType;
-=======
->>>>>>> af29108a
 import com.newrelic.agent.config.AgentConfig;
 import com.newrelic.agent.config.AgentConfigListener;
 import com.newrelic.agent.config.DistributedTracingConfig;
@@ -33,10 +30,7 @@
 import com.newrelic.agent.stats.TransactionStats;
 import com.newrelic.agent.tracers.AbstractTracer;
 import com.newrelic.agent.tracers.Tracer;
-import com.newrelic.agent.tracing.samplers.AdaptiveSampler;
-import com.newrelic.agent.tracing.samplers.Sampler;
 import com.newrelic.api.agent.DistributedTracePayload;
-import com.newrelic.api.agent.TransportType;
 
 import java.text.DecimalFormat;
 import java.text.DecimalFormatSymbols;
@@ -87,19 +81,13 @@
         super(DistributedTraceServiceImpl.class.getSimpleName());
         distributedTraceConfig = ServiceFactory.getConfigService().getDefaultAgentConfig().getDistributedTracingConfig();
         ServiceFactory.getConfigService().addIAgentConfigListener(this);
-<<<<<<< HEAD
         //Initially, set up the samplers based on local config.
         //The adaptive sampler (SAMPLE_DEFAULT) will have its target overridden when we receive the connect response later.
-        this.sampler = SamplerFactory.createSampler(SamplerFactory.DEFAULT);
-        this.remoteParentSampledSampler = SamplerFactory.createSampler(distributedTraceConfig.getRemoteParentSampled());
-        this.remoteParentNotSampledSampler = SamplerFactory.createSampler(distributedTraceConfig.getRemoteParentNotSampled());
-=======
 
         // Initialize samplers
-        this.rootSampler = Sampler.getSamplerForType(distributedTraceConfig.getRootSamplerConfig().getSamplerType());
-        this.remoteParentSampledSampler = Sampler.getSamplerForType(distributedTraceConfig.getRemoteParentSampledSamplerConfig().getSamplerType());
-        this.remoteParentNotSampledSampler = Sampler.getSamplerForType(distributedTraceConfig.getRemoteParentNotSampledSamplerConfig().getSamplerType());
->>>>>>> af29108a
+        this.rootSampler = SamplerFactory.createSampler(distributedTraceConfig.getRootSamplerConfig().getSamplerType());
+        this.remoteParentSampledSampler = SamplerFactory.createSampler(distributedTraceConfig.getRemoteParentSampledSamplerConfig().getSamplerType());
+        this.remoteParentNotSampledSampler = SamplerFactory.createSampler(distributedTraceConfig.getRemoteParentNotSampledSamplerConfig().getSamplerType());
     }
 
     @Override
@@ -211,13 +199,8 @@
     }
 
     @Override
-<<<<<<< HEAD
     public float calculatePriorityRoot(){
-        return sampler.calculatePriority(null);
-=======
-    public float calculatePriorityRoot() {
-        return rootSampler.calculatePriority();
->>>>>>> af29108a
+        return rootSampler.calculatePriority(null);
     }
 
     @Override
