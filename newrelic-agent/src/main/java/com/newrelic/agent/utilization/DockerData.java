/*
 *
 *  * Copyright 2020 New Relic Corporation. All rights reserved.
 *  * SPDX-License-Identifier: Apache-2.0
 *
 */

package com.newrelic.agent.utilization;

import com.google.common.annotations.VisibleForTesting;
import com.newrelic.agent.Agent;
import com.newrelic.agent.config.internal.SystemEnvironmentFacade;
import org.json.simple.JSONObject;
import org.json.simple.parser.JSONParser;
import org.json.simple.parser.ParseException;

import java.io.BufferedReader;
import java.io.File;
import java.io.FileNotFoundException;
import java.io.FileReader;
import java.io.IOException;
import java.io.InputStreamReader;
import java.io.Reader;
import java.net.MalformedURLException;
import java.text.MessageFormat;
import java.util.logging.Level;
import java.util.regex.Matcher;
import java.util.regex.Pattern;

/*
 * Grabs the docker container id.
 * For newer Linux systems running cgroup v2, this is taken from /proc/self/mountinfo. The line should look like:
 *
 *   594 576 254:1 /docker/containers/f37a7e4d17017e7bf994656b19ca4360c6cdc4951c86700a464101d0d9ce97ef/hosts /etc/hosts rw,relatime - ext4 /dev/vda1 rw,discard
 *
 * For older Linux systems running cgroup v1, this is taken from /proc/self/cgroup. The line should look like:
 *
 *   +4:cpu:/docker/3ccfa00432798ff38f85839de1e396f771b4acbe9f4ddea0a761c39b9790a782
 *
 *   We should grab the "cpu" line. The long id number is the number we want.
 *
 * For AWS ECS (fargate and non-fargate) we check the metadata returned from the URL defined in either the
 * v3 or v4 metadata URL. These checks are only made if the metadata URL(s) are present in the target env variables.
 * The docker id returned in the metadata JSON response is a 32-digit hex followed by a 10-digit number in the "DockerId" key.
 *
 * In either case, this is the full docker id, not the short id that appears when you run a "docker ps".
 */
public class DockerData {

    private static final String FILE_WITH_CONTAINER_ID_V1 = "/proc/self/cgroup";
    private static final String FILE_WITH_CONTAINER_ID_V2 = "/proc/self/mountinfo";
    private static final String CPU = "cpu";

    private static final String AWS_ECS_METADATA_UNVERSIONED_ENV_VAR = "ECS_CONTAINER_METADATA_URI";
    private static final String AWS_ECS_METADATA_V4_ENV_VAR = "ECS_CONTAINER_METADATA_URI_V4";
    private static final String FARGATE_DOCKER_ID_KEY = "DockerId";

    private static final Pattern VALID_CONTAINER_ID = Pattern.compile("^[0-9a-f]{64}$");
    private static final Pattern DOCKER_CONTAINER_STRING_V1 = Pattern.compile("^.*[^0-9a-f]+([0-9a-f]{64,}).*");
    private static final Pattern DOCKER_CONTAINER_STRING_V2 = Pattern.compile(".*/docker/containers/([0-9a-f]{64,}).*");

    public String getDockerContainerIdForEcsFargate(boolean isLinux) {
        if (isLinux) {
            String result;

            // Try v4 ESC Fargate metadata call, then fallback to the un-versioned call
            String fargateUrl = null;
            try {
                fargateUrl = System.getenv(AWS_ECS_METADATA_V4_ENV_VAR);
                if (fargateUrl != null) {
                    Agent.LOG.log(Level.INFO, "Attempting to fetch ECS Fargate container id from URL (v4): {0}", fargateUrl);
                    result = retrieveDockerIdFromFargateMetadata(new AwsFargateMetadataFetcher(fargateUrl));
                    if (result != null) {
                        return result;
                    }
                }

                fargateUrl = System.getenv(AWS_ECS_METADATA_UNVERSIONED_ENV_VAR);
                if (fargateUrl != null) {
                    Agent.LOG.log(Level.INFO, "Attempting to fetch ECS Fargate container id from URL (unversioned): {0}", fargateUrl);
                    return retrieveDockerIdFromFargateMetadata(new AwsFargateMetadataFetcher(fargateUrl));
                }
            } catch (MalformedURLException e) {
                Agent.LOG.log(Level.FINEST, "Invalid AWS Fargate metadata URL: {0}", fargateUrl);
            }
        }

        return null;
    }

    public String getDockerContainerIdFromCGroups(boolean isLinux) {
        if (isLinux) {
            String result;
            //try to get the container id from the v2 location
            File containerIdFileV2 = new File(FILE_WITH_CONTAINER_ID_V2);
            result = getDockerIdFromFile(containerIdFileV2, CGroup.V2);
            if (result != null) {
                return result;
            }

            //try to get container id from the v1 location
            File containerIdFileV1 = new File(FILE_WITH_CONTAINER_ID_V1);
            result = getDockerIdFromFile(containerIdFileV1, CGroup.V1);
            if (result != null) {
                return result;
            }
        }

        return null;
    }

    String getDockerIdFromFile(File mountInfoFile, CGroup cgroup) {
        if (mountInfoFile.exists() && mountInfoFile.canRead()) {
            try {
                return readFile(new FileReader(mountInfoFile), cgroup);
            } catch (FileNotFoundException e) {
            }
        }
        return null;
    }

    String readFile(Reader reader, CGroup cgroup) {
        try (BufferedReader bReader = new BufferedReader(reader)) {
            String line;
            StringBuilder resultGoesHere = new StringBuilder();
            while ((line = bReader.readLine()) != null) {
                if (checkLineAndGetResult(line, resultGoesHere, cgroup)) {
                    String value = resultGoesHere.toString().trim();
                    if (isInvalidDockerValue(value)) {
                        Agent.LOG.log(Level.WARNING, MessageFormat.format("Failed to validate Docker value {0}", value));
                        return null;
                    }
                    return value;
                }
            }
        } catch (Throwable e) {
            Agent.LOG.log(Level.FINEST, e, "Exception occurred when reading docker file.");
        }
        return null;
    }

    boolean checkLineAndGetResult(String line, StringBuilder resultGoesHere, CGroup cgroup) {
        if (cgroup == CGroup.V1) {
            return checkLineAndGetResultV1(line, resultGoesHere);
        } else if (cgroup == CGroup.V2) {
            return checkLineAndGetResultV2(line, resultGoesHere);
        }
        return false;
    }

   private  boolean checkLineAndGetResultV1(String line, StringBuilder resultGoesHere) {
        String[] parts = line.split(":");
        if (parts.length == 3 && validCpuLine(parts[1])) {
            String mayContainId = parts[2];
            if (checkAndGetMatch(DOCKER_CONTAINER_STRING_V1, resultGoesHere, mayContainId)) {
                return true;
            } else if (!mayContainId.equals("/")) {
                Agent.LOG.log(Level.FINE, "Docker Data: Ignoring unrecognized cgroup ID format: {0}", mayContainId);
            }
        }
        return false;
    }
    private boolean checkLineAndGetResultV2(String line, StringBuilder resultGoesHere) {
        String[] parts = line.split(" ");
        if (parts.length >= 4 ) {
            String mayContainId = parts[3];
            if (checkAndGetMatch(DOCKER_CONTAINER_STRING_V2, resultGoesHere, mayContainId)) {
                return true;
            }
        }
        return false;
    }

    boolean isInvalidDockerValue(String value) {
        /*
         * Value should be exactly 64 characters.
         *
         * Value is expected to include only [0-9a-f]
         */
        return (value == null) || (!VALID_CONTAINER_ID.matcher(value).matches());
    }

    private boolean validCpuLine(String segment) {
        if (segment != null) {
            String[] parts = segment.split(",");
            for (String current : parts) {
                if (current.equals(CPU)) {
                    return true;
                }
            }
        }
        return false;
    }

    /*
    * Get the match for the capture group of a single-capture-group regex expression.
     */
    private boolean checkAndGetMatch(Pattern p, StringBuilder result, String segment) {
        Matcher m = p.matcher(segment);
        if (m.matches() && m.groupCount() == 1) {
            result.append(m.group(1));
            return true;
        }
        return false;
    }

    @VisibleForTesting
    String retrieveDockerIdFromFargateMetadata(AwsFargateMetadataFetcher awsFargateMetadataFetcher) {
        String dockerId = null;
        StringBuilder jsonBlob = new StringBuilder();

        try {
            try (BufferedReader reader = new BufferedReader(new InputStreamReader(awsFargateMetadataFetcher.openStream()))) {
                String line;
                while ((line = reader.readLine()) != null) {
                    jsonBlob.append(line);
                }
            }

            JSONObject jsonObject = (JSONObject) new JSONParser().parse(jsonBlob.toString());
            dockerId = (String) jsonObject.get(FARGATE_DOCKER_ID_KEY);
<<<<<<< HEAD
            Agent.LOG.log(Level.INFO, "Retrieved ECS Fargate docker id: {0}", dockerId);
=======
            Agent.LOG.log(Level.INFO, "ECS Fargate container id: {0} ", dockerId);
>>>>>>> 7cc5b0c6
        } catch (IOException e) {
            Agent.LOG.log(Level.WARNING, "Error opening input stream retrieving AWS Fargate metadata");
        } catch (ParseException e) {
            Agent.LOG.log(Level.WARNING, "Error parsing JSON blob for AWS Fargate metadata");
        }

        return dockerId;
    }

}<|MERGE_RESOLUTION|>--- conflicted
+++ resolved
@@ -219,11 +219,7 @@
 
             JSONObject jsonObject = (JSONObject) new JSONParser().parse(jsonBlob.toString());
             dockerId = (String) jsonObject.get(FARGATE_DOCKER_ID_KEY);
-<<<<<<< HEAD
-            Agent.LOG.log(Level.INFO, "Retrieved ECS Fargate docker id: {0}", dockerId);
-=======
             Agent.LOG.log(Level.INFO, "ECS Fargate container id: {0} ", dockerId);
->>>>>>> 7cc5b0c6
         } catch (IOException e) {
             Agent.LOG.log(Level.WARNING, "Error opening input stream retrieving AWS Fargate metadata");
         } catch (ParseException e) {
