--- conflicted
+++ resolved
@@ -293,23 +293,6 @@
       # A comma separated list of attribute keys whose values should not be sent to New Relic.
       #exclude:
 
-<<<<<<< HEAD
-=======
-  # Cross Application Tracing adds request and response headers to
-  # external calls using supported HTTP libraries to provide better
-  # performance data when calling applications monitored by other New Relic agents.
-  #
-  # Distributed tracing is replacing cross application tracing as the default
-  # means of tracing between services. To continue using cross application
-  # tracing, enable it with `cross_application_tracer.enabled = true` and
-  # `distributed_tracing.enabled = false`
-  cross_application_tracer:
-
-    # Set to false to disable cross-application tracing.
-    # Default is false.
-    enabled: false
-
->>>>>>> 9467bb6d
   # Thread profiler measures wall clock time, CPU time, and method call counts
   # in your application's threads as they run.
   # This feature is not available to Lite accounts and is automatically disabled.
