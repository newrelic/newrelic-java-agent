# This file configures the New Relic agent. New Relic monitors
# Java applications with deep visibility and low overhead. For more details and additional
# configuration options visit https://docs.newrelic.com/docs/agents/java-agent/configuration/java-agent-configuration-config-file.
#
# <%= generated_for_user %>
#
# This section is for settings common to all environments.
# Do not add anything above this next line.
common: &default_settings

  # ============================== LICENSE KEY ===============================
  # You must specify the license key associated with your New Relic
  # account. For example, if your license key is 12345 use this:
  # license_key: '12345'
  # The key binds your agent's data to your account in the New Relic UI.
  license_key: '<%= license_key %>'

  # Agent enabled
  # Use this setting to disable the agent instead of removing it from the startup command.
  # Default is true.
  agent_enabled: true

  # Set the name of your application as you'd like it to show up in the New Relic UI.
  # If enable_auto_app_naming is false, the agent reports all data to this application.
  # Otherwise, the agent reports only background tasks (transactions for non-web applications)
  # to this application. To report data to more than one application
  # (useful for rollup reporting), separate the application names with ";".
  # For example, to report data to "My Application" and "My Application 2" use this:
  # app_name: My Application;My Application 2
  # This setting is required. Up to 3 different application names can be specified.
  # The first application name must be unique.
  app_name: My Application

  # To enable high security, set this property to true. When in high
  # security mode, the agent will use SSL and obfuscated SQL. Additionally,
  # request parameters and message parameters will not be sent to New Relic.
  high_security: false

  # Set to true to enable support for auto app naming.
  # The name of each web app is detected automatically
  # and the agent reports data separately for each one.
  # This provides a finer-grained performance breakdown for
  # web apps in New Relic.
  # Default is false.
  enable_auto_app_naming: false

  # Set to true to enable component-based transaction naming.
  # Set to false to use the URI of a web request as the name of the transaction.
  # Default is true.
  enable_auto_transaction_naming: true

  # The agent uses its own log file to keep its logging
  # separate from that of your application. Specify the log level here.
  # This setting is dynamic, so changes do not require restarting your application.
  # The levels in increasing order of verboseness are:
  #   off, severe, warning, info, fine, finer, finest
  # Default is info.
  log_level: info

  # Log all data sent to and from New Relic in plain text.
  # This setting is dynamic, so changes do not require restarting your application.
  # Default is false.
  audit_mode: false

  # The number of backup log files to save.
  # Default is 1.
  log_file_count: 1

  # The maximum number of kbytes to write to any one log file.
  # The log_file_count must be set greater than 1.
  # Default is 0 (no limit).
  log_limit_in_kbytes: 0

  # Override other log rolling configuration and roll the logs daily.
  # Default is false.
  log_daily: false

  # The name of the log file.
  # Default is newrelic_agent.log.
  log_file_name: newrelic_agent.log

  # The log file directory.
  # Default is the logs directory in the newrelic.jar parent directory.
  #log_file_path:

  # Provides the ability to forward application logs to New Relic, generate log usage metrics,
  # and decorate local application log files with agent metadata for use with third party log forwarders.
  # The application_logging.forwarding and application_logging.local_decorating should not be used together.
  application_logging:

    # Provides control over all the application logging features for forwarding, local log
    # decorating, and metrics features. Set as false to disable all application logging features.
    # Default is true.
    enabled: true

    # The agent will automatically forward application logs to New Relic in
    # a format that includes agent metadata for linking them to traces and errors.
    forwarding:

      # When true, application logs will be forwarded to New Relic. The default is true.
      enabled: true

      # Application log events are collected up to the configured amount. Afterwards,
      # events are sampled to maintain an even distribution across the harvest cycle.
      # Default is 10000. Setting to 0 will disable.
      #max_samples_stored: 10000

    # The agent will generate metrics to indicate the number of
    # application log events occurring at each distinct log level.
    metrics:

      # When true, application log metrics will be reported. The default is true.
      enabled: true

    # The agent will add linking metadata to each log line in your application log files.
    # This feature should only be used if you want to use a third party log forwarder, instead
    # of the agent's built-in forwarding feature, to send your application log events to New Relic.
    #local_decorating:

      # When true, the agent will decorate your application log files with linking metadata. The default is false.
      #enabled: false

  # Proxy settings for connecting to the New Relic server:
  # If a proxy is used, the host setting is required. Other settings
  # are optional. Default port is 8080. The username and password
  # settings will be used to authenticate to Basic Auth challenges
  # from a proxy server. Proxy scheme will allow the agent to
  # connect through proxies using the HTTPS scheme.
  #proxy_host: hostname
  #proxy_port: 8080
  #proxy_user: username
  #proxy_password: password
  #proxy_scheme: https

  # Limits the number of lines to capture for each stack trace.
  # Default is 30
  max_stack_trace_lines: 30

  # Provides the ability to configure the attributes sent to New Relic. These
  # attributes can be found in transaction traces, traced errors,
  # transaction events, and page views.
  attributes:

    # When true, attributes will be sent to New Relic. The default is true.
    enabled: true

    #A comma separated list of attribute keys whose values should 
    # be sent to New Relic.
    #include:

    # A comma separated list of attribute keys whose values should 
    # not be sent to New Relic.
    #exclude:

  # Transaction tracer captures deep information about slow
  # transactions and sends this to the New Relic service once a
  # minute. Included in the transaction is the exact call sequence of
  # the transactions including any SQL statements issued.
  transaction_tracer:

    # Transaction tracer is enabled by default. Set this to false to turn it off.
    # This feature is not available to Lite accounts and is automatically disabled.
    # Default is true.
    enabled: true

    # Threshold in seconds for when to collect a transaction
    # trace. When the response time of a controller action exceeds
    # this threshold, a transaction trace will be recorded and sent to
    # New Relic. Valid values are any float value, or (default) "apdex_f",
    # which will use the threshold for the "Frustrated" Apdex level
    # (greater than four times the apdex_t value).
    # Default is apdex_f.
    transaction_threshold: apdex_f

    # When transaction tracer is on, SQL statements can optionally be
    # recorded. The recorder has three modes, "off" which sends no
    # SQL, "raw" which sends the SQL statement in its original form,
    # and "obfuscated", which strips out numeric and string literals.
    # Default is obfuscated.
    record_sql: obfuscated

    # Set this to true to log SQL statements instead of recording them.
    # SQL is logged using the record_sql mode.
    # Default is false.
    log_sql: false

    # Threshold in seconds for when to collect stack trace for a SQL
    # call. In other words, when SQL statements exceed this threshold,
    # then capture and send to New Relic the current stack trace. This is
    # helpful for pinpointing where long SQL calls originate from.
    # Default is 0.5 seconds.
    stack_trace_threshold: 0.5

    # Determines whether the agent will capture query plans for slow
    # SQL queries. Only supported for MySQL and PostgreSQL.
    # Default is true.
    explain_enabled: true

    # Threshold for query execution time below which query plans will 
    # not be captured. Relevant only when `explain_enabled` is true.
    # Default is 0.5 seconds.
    explain_threshold: 0.5

    # Use this setting to control the variety of transaction traces.
    # The higher the setting, the greater the variety.
    # Set this to 0 to always report the slowest transaction trace.
    # Default is 20.
    top_n: 20

  # Error collector captures information about uncaught exceptions and
  # sends them to New Relic for viewing.
  error_collector:

    # This property enables the collection of errors. If the property is not
    # set or the property is set to false, then errors will not be collected.
    # Default is true.
    enabled: true

    # Use this property to exclude specific exceptions from being reported as errors
    # by providing a comma separated list of full class names.
    # The default is to exclude akka.actor.ActorKilledException. If you want to override
    # this, you must provide any new value as an empty list is ignored.
    ignore_classes:
      - "akka.actor.ActorKilledException"

    # Use this property to exclude specific http status codes from being reported as errors
    # by providing a comma separated list of status codes.
    # The default is to exclude 404s. If you want to override
    # this, you must provide any new value because an empty list is ignored.
    ignore_status_codes: 404

  # Transaction events are used for histograms and percentiles. Non-aggregated data is collected
  # for each web transaction and sent to the server on harvest. 
  transaction_events:

    # Set to false to disable transaction events.
    # Default is true.
    enabled: true

    # Events are collected up to the configured amount. Afterwards, events are sampled to
    # maintain an even distribution across the harvest cycle.
    # Default is 2000. Setting to 0 will disable.
    max_samples_stored: 2000

  # Distributed tracing lets you see the path that a request takes through your distributed system.
  # This replaces the legacy Cross Application Tracing feature.
  distributed_tracing:

    # Set to false to disable distributed tracing.
    # Default is true.
    enabled: true

    # Agent versions 5.10.0+ utilize both the newrelic header and W3C Trace Context headers for distributed tracing.
    # The newrelic distributed tracing header allows interoperability with older agents that don't support W3C Trace Context headers.
    # Agent versions that support W3C Trace Context headers will prioritize them over newrelic headers for distributed tracing.
    # If you do not want to utilize the newrelic header, setting this to true will result in the agent excluding the newrelic header
    # and only using W3C Trace Context headers for distributed tracing.
    # Default is false.
    exclude_newrelic_header: false

  # New Relic's distributed tracing UI uses Span events to display traces across different services.
  # Span events capture attributes that describe execution context and provide linking metadata.
  # Span events require distributed tracing to be enabled.
  span_events:

    # Set to false to disable Span events.
    # Default is true.
    enabled: true

    # Determines the number of Span events that can be captured during an agent harvest cycle.
    # Increasing the number of Span events can lead to additional agent overhead. A maximum value may be imposed server side by New Relic.
    # Default is 2000
    max_samples_stored: 2000

    # Provides the ability to filter the attributes attached to Span events.
    # Custom attributes can be added to Span events using the NewRelic.getAgent().getTracedMethod().addCustomAttribute(...) API.
    attributes:

      # When true, attributes will be sent to New Relic. The default is true.
      enabled: true

      # A comma separated list of attribute keys whose values should be sent to New Relic.
      #include:

      # A comma separated list of attribute keys whose values should not be sent to New Relic.
      #exclude:

<<<<<<< HEAD
  # Cross Application Tracing adds request and response headers to
  # external calls using supported HTTP libraries to provide better
  # performance data when calling applications monitored by other New Relic agents.
  #
  # Distributed tracing is replacing cross application tracing as the default
  # means of tracing between services. To continue using cross application
  # tracing, enable it with `cross_application_tracer.enabled = true` and
  # `distributed_tracing.enabled = false`
  cross_application_tracer:

    # Set to false to disable cross-application tracing.
    # Default is true.
    enabled: true


=======
>>>>>>> eb22b385
  # Thread profiler measures wall clock time, CPU time, and method call counts
  # in your application's threads as they run.
  # This feature is not available to Lite accounts and is automatically disabled.
  thread_profiler:

    # Set to false to disable the thread profiler.
    # Default is true.
    enabled: true

  # New Relic Real User Monitoring (RUM) gives you insight into the performance real users are
  # experiencing with your website. This is accomplished by measuring the time it takes for
  # your users' browsers to download and render your web pages by injecting a small amount
  # of JavaScript code into the header and footer of each page. 
  browser_monitoring:

    # By default the agent automatically inserts API calls in compiled JSPs to
    # inject the monitoring JavaScript into web pages. Not all rendering engines are supported.
    # See https://docs.newrelic.com/docs/agents/java-agent/instrumentation/new-relic-browser-java-agent#manual_instrumentation
    # for instructions to add these manually to your pages.
    # Set this attribute to false to turn off this behavior.
    auto_instrument: true

  # Class transformer can be used to disable all agent instrumentation or specific instrumentation modules.
  # All instrumentation modules can be found here: https://github.com/newrelic/newrelic-java-agent/tree/main/instrumentation
  class_transformer:

    # This instrumentation reports the name of the user principal returned from 
    # HttpServletRequest.getUserPrincipal() when servlets and filters are invoked.
    com.newrelic.instrumentation.servlet-user:
      enabled: false

    com.newrelic.instrumentation.spring-aop-2:
      enabled: false

    # This instrumentation reports metrics for resultset operations.
    com.newrelic.instrumentation.jdbc-resultset:
      enabled: false

    # Classes loaded by classloaders in this list will not be instrumented.
    # This is a useful optimization for runtimes which use classloaders to
    # load dynamic classes which the agent would not instrument.
    classloader_excludes:
      groovy.lang.GroovyClassLoader$InnerLoader,
      org.codehaus.groovy.runtime.callsite.CallSiteClassLoader,
      com.collaxa.cube.engine.deployment.BPELClassLoader,
      org.springframework.data.convert.ClassGeneratingEntityInstantiator$ObjectInstantiatorClassGenerator,
      org.mvel2.optimizers.impl.asm.ASMAccessorOptimizer$ContextClassLoader,
      gw.internal.gosu.compiler.SingleServingGosuClassLoader,

  # Real-time profiling using Java Flight Recorder (JFR).
  # This feature reports dimensional metrics to the ingest endpoint configured by
  # metric_ingest_uri and events to the ingest endpoint configured by event_ingest_uri.
  # Both ingest endpoints default to US production but they will be automatically set to EU
  # production when using an EU license key. Other ingest endpoints can be configured manually.
  # Requires a JVM that provides the JFR library.
  jfr:

    # Set to true to enable Real-time profiling with JFR.
    # Default is false.
    enabled: false

    # Set to true to enable audit logging which will display all JFR metrics and events in each harvest batch.
    # Audit logging is extremely verbose and should only be used for troubleshooting purposes.
    # Default is false.
    audit_logging: false

  # User-configurable custom labels for this agent.  Labels are name-value pairs.
  # There is a maximum of 64 labels per agent.  Names and values are limited to 255 characters.
  # Names and values may not contain colons (:) or semicolons (;).
  labels:

    # An example label
    #label_name: label_value


# Application Environments
# ------------------------------------------
# Environment specific settings are in this section.
# You can use the environment to override the default settings.
# For example, to change the app_name setting.
# Use -Dnewrelic.environment=<environment> on the Java startup command line
# to set the environment.
# The default environment is production.

# NOTE if your application has other named environments, you should
# provide configuration settings for these environments here.

development:
  <<: *default_settings
  app_name: My Application (Development)

test:
  <<: *default_settings
  app_name: My Application (Test)

production:
  <<: *default_settings

staging:
  <<: *default_settings
  app_name: My Application (Staging)<|MERGE_RESOLUTION|>--- conflicted
+++ resolved
@@ -285,7 +285,6 @@
       # A comma separated list of attribute keys whose values should not be sent to New Relic.
       #exclude:
 
-<<<<<<< HEAD
   # Cross Application Tracing adds request and response headers to
   # external calls using supported HTTP libraries to provide better
   # performance data when calling applications monitored by other New Relic agents.
@@ -297,12 +296,9 @@
   cross_application_tracer:
 
     # Set to false to disable cross-application tracing.
-    # Default is true.
-    enabled: true
-
-
-=======
->>>>>>> eb22b385
+    # Default is false.
+    enabled: false
+
   # Thread profiler measures wall clock time, CPU time, and method call counts
   # in your application's threads as they run.
   # This feature is not available to Lite accounts and is automatically disabled.
