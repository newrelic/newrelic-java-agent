# This file configures the New Relic agent. New Relic monitors
# Java applications with deep visibility and low overhead. For more details and additional
# configuration options visit https://docs.newrelic.com/docs/agents/java-agent/configuration/java-agent-configuration-config-file.
#
# <%= generated_for_user %>
#
# This section is for settings common to all environments.
# Do not add anything above this next line.
common: &default_settings

  # ============================== LICENSE KEY ===============================
  # You must specify the license key associated with your New Relic
  # account. For example, if your license key is 12345 use this:
  # license_key: '12345'
  # The key binds your agent's data to your account in the New Relic UI.
  license_key: '<%= license_key %>'

  # Agent enabled
  # Use this setting to disable the agent instead of removing it from the startup command.
  # Default is true.
  agent_enabled: true

  # Set the name of your application as you'd like it to show up in the New Relic UI.
  # If enable_auto_app_naming is false, the agent reports all data to this application.
  # Otherwise, the agent reports only background tasks (transactions for non-web applications)
  # to this application. To report data to more than one application
  # (useful for rollup reporting), separate the application names with ";".
  # For example, to report data to "My Application" and "My Application 2" use this:
  # app_name: My Application;My Application 2
  # This setting is required. Up to 3 different application names can be specified.
  # The first application name must be unique.
  app_name: My Application

  # To enable high security, set this property to true. When in high
  # security mode, the agent will use SSL and obfuscated SQL. Additionally,
  # request parameters and message parameters will not be sent to New Relic.
  high_security: false

  # Set to true to enable support for auto app naming.
  # The name of each web app is detected automatically
  # and the agent reports data separately for each one.
  # This provides a finer-grained performance breakdown for
  # web apps in New Relic.
  # Default is false.
  enable_auto_app_naming: false

  # Set to true to enable component-based transaction naming.
  # Set to false to use the URI of a web request as the name of the transaction.
  # Default is true.
  enable_auto_transaction_naming: true

  # The agent uses its own log file to keep its logging
  # separate from that of your application. Specify the log level here.
  # This setting is dynamic, so changes do not require restarting your application.
  # The levels in increasing order of verboseness are:
  #   off, severe, warning, info, fine, finer, finest
  # Default is info.
  log_level: info

  # Log all data sent to and from New Relic in plain text.
  # This setting is dynamic, so changes do not require restarting your application.
  # Default is false.
  audit_mode: false

  # The number of backup log files to save.
  # Default is 1.
  log_file_count: 1

  # The maximum number of kbytes to write to any one log file.
  # The log_file_count must be set greater than 1.
  # Default is 0 (no limit).
  log_limit_in_kbytes: 0

  # Override other log rolling configuration and roll the logs daily.
  # Default is false.
  log_daily: false

  # The name of the log file.
  # Default is newrelic_agent.log.
  log_file_name: newrelic_agent.log

  # The log file directory.
  # Default is the logs directory in the newrelic.jar parent directory.
  #log_file_path:

  # AI Monitoring captures insights on the performance, quality, and cost of interactions with LLM models made with instrumented SDKs.
  ai_monitoring:

    # Provides control over all AI Monitoring functionality. Set as true to enable all AI Monitoring features.
    # Default is false.
    enabled: false

    # Provides control over whether attributes for the input and output content should be added to LLM events.
    record_content:

      # Set as false to disable attributes for the input and output content.
      # Default is true.
      enabled: true

  # Provides the ability to forward application logs to New Relic, generate log usage metrics,
  # and decorate local application log files with agent metadata for use with third party log forwarders.
  # The application_logging.forwarding and application_logging.local_decorating should not be used together.
  application_logging:

    # Provides control over all the application logging features for forwarding, local log
    # decorating, and metrics features. Set as false to disable all application logging features.
    # Default is true.
    enabled: true

    # The agent will automatically forward application logs to New Relic in
    # a format that includes agent metadata for linking them to traces and errors.
    forwarding:

      # When true, application logs will be forwarded to New Relic. The default is true.
      enabled: true

      # Application log events are collected up to the configured amount. Afterwards,
      # events are sampled to maintain an even distribution across the harvest cycle.
      # Default is 10000. Setting to 0 will disable.
      #max_samples_stored: 10000

      # Whether the log events should include context from loggers with support for that.
      context_data:

        # When true, application logs will contain context data.
        enabled: false

        # A comma separated list of attribute keys whose values should be sent to New Relic.
        #include:

        # A comma separated list of attribute keys whose values should not be sent to New Relic.
        #exclude:

    # The agent will generate metrics to indicate the number of
    # application log events occurring at each distinct log level.
    metrics:

      # When true, application log metrics will be reported. The default is true.
      enabled: true

    # The agent will add linking metadata to each log line in your application log files.
    # This feature should only be used if you want to use a third party log forwarder, instead
    # of the agent's built-in forwarding feature, to send your application log events to New Relic.
    #local_decorating:

      # When true, the agent will decorate your application log files with linking metadata. The default is false.
      #enabled: false

  # Adds integration with CodeStream, introducing Code-Level Metrics! Golden Signals visible in your
  # IDE through New Relic CodeStream.
  code_level_metrics:

    # When true the agent will capture namespace and function information
    # on spans to enable code level metrics in CodeStream.
    enabled: true

  # Proxy settings for connecting to the New Relic server:
  # If a proxy is used, the host setting is required. Other settings
  # are optional. Default port is 8080. The username and password
  # settings will be used to authenticate to Basic Auth challenges
  # from a proxy server. Proxy scheme will allow the agent to
  # connect through proxies using the HTTPS scheme.
  #proxy_host: hostname
  #proxy_port: 8080
  #proxy_user: username
  #proxy_password: password
  #proxy_scheme: https

  # Limits the number of lines to capture for each stack trace.
  # Default is 30
  max_stack_trace_lines: 30

  # Provides the ability to configure the attributes sent to New Relic. These
  # attributes can be found in transaction traces, traced errors,
  # transaction events, and page views.
  attributes:

    # When true, attributes will be sent to New Relic. The default is true.
    enabled: true

    #A comma separated list of attribute keys whose values should 
    # be sent to New Relic.
    #include:

    # A comma separated list of attribute keys whose values should 
    # not be sent to New Relic.
    #exclude:


    # Defines which sets of http attributes the agent will send: standard, legacy or both (default).
    # Having the agent send both sets will increase ingestion.
    # Having the agent send only legacy may impact current or future functionality.
    http_attribute_mode: both

  # Transaction tracer captures deep information about slow
  # transactions and sends this to the New Relic service once a
  # minute. Included in the transaction is the exact call sequence of
  # the transactions including any SQL statements issued.
  transaction_tracer:

    # Transaction tracer is enabled by default. Set this to false to turn it off.
    # This feature is not available to Lite accounts and is automatically disabled.
    # Default is true.
    enabled: true

    # Threshold in seconds for when to collect a transaction
    # trace. When the response time of a controller action exceeds
    # this threshold, a transaction trace will be recorded and sent to
    # New Relic. Valid values are any float value, or (default) "apdex_f",
    # which will use the threshold for the "Frustrated" Apdex level
    # (greater than four times the apdex_t value).
    # Default is apdex_f.
    transaction_threshold: apdex_f

    # When transaction tracer is on, SQL statements can optionally be
    # recorded. The recorder has three modes, "off" which sends no
    # SQL, "raw" which sends the SQL statement in its original form,
    # and "obfuscated", which strips out numeric and string literals.
    # Default is obfuscated.
    record_sql: obfuscated

    # Set this to true to log SQL statements instead of recording them.
    # SQL is logged using the record_sql mode.
    # Default is false.
    log_sql: false

    # Threshold in seconds for when to collect stack trace for a SQL
    # call. In other words, when SQL statements exceed this threshold,
    # then capture and send to New Relic the current stack trace. This is
    # helpful for pinpointing where long SQL calls originate from.
    # Default is 0.5 seconds.
    stack_trace_threshold: 0.5

    # Determines whether the agent will capture query plans for slow
    # SQL queries. Only supported for MySQL and PostgreSQL.
    # Default is true.
    explain_enabled: true

    # Threshold for query execution time below which query plans will 
    # not be captured. Relevant only when `explain_enabled` is true.
    # Default is 0.5 seconds.
    explain_threshold: 0.5

    # Use this setting to control the variety of transaction traces.
    # The higher the setting, the greater the variety.
    # Set this to 0 to always report the slowest transaction trace.
    # Default is 20.
    top_n: 20

  # Error collector captures information about uncaught exceptions and
  # sends them to New Relic for viewing.
  error_collector:

    # This property enables the collection of errors. If the property is not
    # set or the property is set to false, then errors will not be collected.
    # Default is true.
    enabled: true

    # Use this property to exclude specific exceptions from being reported as errors
    # by providing a comma separated list of full class names.
    # The default is to exclude akka.actor.ActorKilledException. If you want to override
    # this, you must provide any new value as an empty list is ignored.
    ignore_classes:
      - "akka.actor.ActorKilledException"

    # Use this property to exclude specific http status codes from being reported as errors
    # by providing a comma separated list of status codes.
    # The default is to exclude 404s. If you want to override
    # this, you must provide any new value because an empty list is ignored.
    ignore_status_codes: 404

  # Transaction events are used for histograms and percentiles. Non-aggregated data is collected
  # for each web transaction and sent to the server on harvest. 
  transaction_events:

    # Set to false to disable transaction events.
    # Default is true.
    enabled: true

    # Events are collected up to the configured amount. Afterwards, events are sampled to
    # maintain an even distribution across the harvest cycle.
    # Default is 2000. Setting to 0 will disable.
    max_samples_stored: 2000

  # Distributed tracing lets you see the path that a request takes through your distributed system.
  # This replaces the legacy Cross Application Tracing feature.
  distributed_tracing:

    # Set to false to disable distributed tracing.
    # Default is true.
    enabled: true

    # Agent versions 5.10.0+ utilize both the newrelic header and W3C Trace Context headers for distributed tracing.
    # The newrelic distributed tracing header allows interoperability with older agents that don't support W3C Trace Context headers.
    # Agent versions that support W3C Trace Context headers will prioritize them over newrelic headers for distributed tracing.
    # If you do not want to utilize the newrelic header, setting this to true will result in the agent excluding the newrelic header
    # and only using W3C Trace Context headers for distributed tracing.
    # Default is false.
    exclude_newrelic_header: false

  # New Relic's distributed tracing UI uses Span events to display traces across different services.
  # Span events capture attributes that describe execution context and provide linking metadata.
  # Span events require distributed tracing to be enabled.
  span_events:

    # Set to false to disable Span events.
    # Default is true.
    enabled: true

    # Determines the number of Span events that can be captured during an agent harvest cycle.
    # Increasing the number of Span events can lead to additional agent overhead. A maximum value may be imposed server side by New Relic.
    # Default is 2000
    max_samples_stored: 2000

    # Provides the ability to filter the attributes attached to Span events.
    # Custom attributes can be added to Span events using the NewRelic.getAgent().getTracedMethod().addCustomAttribute(...) API.
    attributes:

      # When true, attributes will be sent to New Relic. The default is true.
      enabled: true

      # A comma separated list of attribute keys whose values should be sent to New Relic.
      #include:

      # A comma separated list of attribute keys whose values should not be sent to New Relic.
      #exclude:

  # Thread profiler measures wall clock time, CPU time, and method call counts
  # in your application's threads as they run.
  # This feature is not available to Lite accounts and is automatically disabled.
  thread_profiler:

    # Set to false to disable the thread profiler.
    # Default is true.
    enabled: true

  # New Relic Real User Monitoring (RUM) gives you insight into the performance real users are
  # experiencing with your website. This is accomplished by measuring the time it takes for
  # your users' browsers to download and render your web pages by injecting a small amount
  # of JavaScript code into the header and footer of each page. 
  browser_monitoring:

    # By default the agent automatically inserts API calls in compiled JSPs to
    # inject the monitoring JavaScript into web pages. Not all rendering engines are supported.
    # See https://docs.newrelic.com/docs/agents/java-agent/instrumentation/new-relic-browser-java-agent#manual_instrumentation
    # for instructions to add these manually to your pages.
    # Set this attribute to false to turn off this behavior.
    auto_instrument: true

    # For pages that emit the <head> tag via a JSP tag library, enabling this setting
    # will monitor JspWriter print/println calls for output of the <head> element and
    # inject the RUM script automatically.
    tag_lib_instrument: false

    # If tag_lib_instrument is true, this is the regex pattern that will be used to detect HTML start head elements. Modify
    # the regex if you have more complex start head elements (attributes for example). The defined pattern is case-insensitive.
    tag_lib_head_pattern: '<head>'

  # By default, the agent sends JVM input arguments to New Relic, where they are visible as Environment data.
  # Set to false to disable the sending of JVM props.
  send_jvm_props: true

  # Before sending JVM props to New Relic, the agent will obfuscate all data in a prop after an = sign.
  # For example, the property -Dmy.prop=my-value will be sent to New Relic as -Dmy.prop=obfuscated.
  # By default, the standard and extended JVM props (those beginning with -X*) are sent unobfuscated.
  # Available since agent 8.16.0.
  obfuscate_jvm_props:
    #To disable this feature, and send all JVM props unobfuscated, set enabled to false. The default is true.
    #enabled: true

    # A comma separated list of JVM property names whose values should be sent to New Relic unobfuscated.
    #allow:

    # A comma separated list of JVM property names whose values should be sent to New Relic obfuscated.
    #block:

  # Class transformer can be used to disable all agent instrumentation or specific instrumentation modules.
  # All instrumentation modules can be found here: https://github.com/newrelic/newrelic-java-agent/tree/main/instrumentation
  class_transformer:

    # This instrumentation reports the name of the user principal returned from 
    # HttpServletRequest.getUserPrincipal() when servlets and filters are invoked.
    com.newrelic.instrumentation.servlet-user:
      enabled: false

    com.newrelic.instrumentation.spring-aop-2:
      enabled: false

    # This instrumentation reports metrics for resultset operations.
    com.newrelic.instrumentation.jdbc-resultset:
      enabled: false

    # Classes loaded by classloaders in this list will not be instrumented.
    # This is a useful optimization for runtimes which use classloaders to
    # load dynamic classes which the agent would not instrument.
    classloader_excludes:
      groovy.lang.GroovyClassLoader$InnerLoader,
      org.codehaus.groovy.runtime.callsite.CallSiteClassLoader,
      com.collaxa.cube.engine.deployment.BPELClassLoader,
      org.springframework.data.convert.ClassGeneratingEntityInstantiator$ObjectInstantiatorClassGenerator,
      org.mvel2.optimizers.impl.asm.ASMAccessorOptimizer$ContextClassLoader,
      gw.internal.gosu.compiler.SingleServingGosuClassLoader,

    # Enhanced Spring transaction naming.
    # This feature will name any transaction that originates from a Spring controller after
    # the defined route and HTTP method. For example: "/customer/v1/edit (POST)".
    # This includes controllers that implement or extend interfaces/classes with WebMVC related
    # annotations (@RestController, @Controller, @RequestMapping, etc). By default, this is configured
    # to false, which will name transactions for those types of controllers based on the controller
    # class name and method. For example; "CustomerController/edit". This is the naming logic carried
    # over from previous agent versions. "Standard" controllers, with all relevant annotations
    # present on the actual class, will still get named based on route and HTTP method.
    enhanced_spring_transaction_naming: false

    # By default, built-in actuator endpoints and custom actuator endpoints (using the @Endpoint annotation
    # and it's subclasses) will all be named as "OperationHandler/handle" in New Relic. Setting this
    # to true will result in the transaction name reflecting the actual base actuator endpoint URI.
    # For example, invoking "/actuator/loggers" or "actuator/loggers/com.newrelic" will result in the
    # transaction name "actuator/loggers (GET)". This is to prevent MGI.
    # Default is false.
    name_actuator_endpoints: false

  # Real-time profiling using Java Flight Recorder (JFR).
  # This feature reports dimensional metrics to the ingest endpoint configured by
  # metric_ingest_uri and events to the ingest endpoint configured by event_ingest_uri.
  # Both ingest endpoints default to US production but they will be automatically set to EU
  # production when using an EU license key. Other ingest endpoints can be configured manually.
  # Requires a JVM that provides the JFR library.
  jfr:

    # Set to true to enable Real-time profiling with JFR.
    # Default is false.
    enabled: false

    # Set to true to enable audit logging which will display all JFR metrics and events in each harvest batch.
    # Audit logging is extremely verbose and should only be used for troubleshooting purposes.
    # Default is false.
    audit_logging: false

  # User-configurable custom labels for this agent.  Labels are name-value pairs.
  # There is a maximum of 64 labels per agent.  Names and values are limited to 255 characters.
  # Names and values may not contain colons (:) or semicolons (;).
  labels:

    # An example label
    #label_name: label_value

  # New Relic Security vulnerability detection.
  security:
    # Determines whether the security data is sent to New Relic or not. When this is disabled and agent.enabled is
    # true, the security module will run but data will not be sent. Default is false.
    enabled: false

    # New Relic Security provides two modes: IAST and RASP
    # Default is IAST. Due to the invasive nature of IAST scanning, DO NOT enable this mode in either a
    # production environment or an environment where production data is processed.
    mode: IAST

    # New Relic Security’s SaaS connection URL
    validator_service_url: wss://csec.nr-data.net

    # To completely disable all security functionality, set this flag to false. This property is
    # read only once at application start. Default is false.
    agent:
      enabled: false

<<<<<<< HEAD
    # This configuration allows users to specify a unique test identifier when running IAST Scan with CI/CD
    iast_test_identifier: 'run-id'

      # Security controllers
    scan_controllers:
      # The scan_request_rate_limit configuration allows to specify maximum number of replay request played per minute.
      # The maximum is 3600 and the minimum is 12 replay request per minute.
      iast_scan_request_rate_limit: 3600 # Number of IAST replay request played per minute, Default is 3600
      # This configuration allows users to the number of application instances for a specific entity where IAST analysis is performed.
      scan_instance_count: 0 # Values are 1 or 0, 0 signifies run on all application instances

    # The scan_schedule configuration allows to specify when IAST scans should be executed
    scan_schedule:
      # The delay field specifies the delay in minutes before the IAST scan starts. This allows to schedule the scan to start at a later time.
      delay: 0        #In minutes, default is 0 min
      # The duration field specifies the duration of the IAST scan in minutes. This determines how long the scan will run.
      duration: 0      #In minutes, default is forever

      # The schedule field specifies a cron expression that defines when the IAST scan should start.
      #schedule: ""   #By default, schedule is inactive

      # Allow continuously sample collection of IAST events
      always_sample_traces: false # Default is false

    # The exclude_from_iast_scan configuration allows to specify APIs, parameters, and categories that should not be scanned by Security Agents.
    exclude_from_iast_scan:
      # The api field specifies list of APIs using regular expression (regex) patterns that follow the syntax of Perl 5. The regex pattern should provide a complete match for the URL without the endpoint.
      # Example:
      #   api:
      #    - .*account.*
      #    - .*/\api\/v1\/.*?\/login
      api: [ ]

      # The parameters configuration allows users to specify headers, query parameters, and body keys that should be excluded from IAST scans.
      # Example:
      #   http_request_parameters:
      #    header:
      #      - X-Forwarded-For
      #    query:
      #      - username
      #      - password
      #    body:
      #      - account.email
      #      - account.contact
      http_request_parameters:
        # A list of HTTP header keys. If a request includes any headers with these keys, the corresponding IAST scan will be skipped.
        header: [ ]
        # A list of query parameter keys. The presence of these parameters in the request's query string will lead to skipping the IAST scan.
        query: [ ]
        # A list of keys within the request body. If these keys are found in the body content, the IAST scan will be omitted.
        body: [ ]

      # The iast_detection_category configuration allows to specify which categories of vulnerabilities should not be detected by Security Agents.
      # If any of these categories are set to true, Security Agents will not generate events or flag vulnerabilities for that category.
      iast_detection_category:
        insecure_settings: false
        invalid_file_access: false
        sql_injection: false
        nosql_injection: false
        ldap_injection: false
        javascript_injection: false
        command_injection: false
        xpath_injection: false
        ssrf: false
        rxss: false
=======
      # Security controllers
      scan_controllers:
        # The scan_request_rate_limit configuration allows to specify maximum number of replay request played per minute.
        # The maximum is 3600 and the minimum is 12 replay request per minute.
        iast_scan_request_rate_limit: 3600 # Number of IAST replay request played per minute, Default is 3600

      # The scan_schedule configuration allows to specify when IAST scans should be executed
      scan_schedule:
        # The delay field specifies the delay in minutes before the IAST scan starts. This allows to schedule the scan to start at a later time.
        delay: 0        #In minutes, default is 0 min
        # The duration field specifies the duration of the IAST scan in minutes. This determines how long the scan will run.
        duration: 0      #In minutes, default is forever

        # The schedule field specifies a cron expression that defines when the IAST scan should start.
        #schedule: ""   #By default, schedule is inactive

        # Allow continuously sample collection of IAST events
        always_sample_traces: false # Default is false

      # The exclude_from_iast_scan configuration allows to specify APIs, parameters, and categories that should not be scanned by Security Agents.
      exclude_from_iast_scan:
        # The api field specifies list of APIs using regular expression (regex) patterns that follow the syntax of Perl 5. The regex pattern should provide a complete match for the URL without the endpoint.
        # Example:
        #   api:
        #    - .*account.*
        #    - .*/\api\/v1\/.*?\/login
        api: [ ]

        # The parameters configuration allows users to specify headers, query parameters, and body keys that should be excluded from IAST scans.
        # Example:
        #   http_request_parameters:
        #    header:
        #      - X-Forwarded-For
        #    query:
        #      - username
        #      - password
        #    body:
        #      - account.email
        #      - account.contact
        http_request_parameters:
          # A list of HTTP header keys. If a request includes any headers with these keys, the corresponding IAST scan will be skipped.
          header: [ ]
          # A list of query parameter keys. The presence of these parameters in the request's query string will lead to skipping the IAST scan.
          query: [ ]
          # A list of keys within the request body. If these keys are found in the body content, the IAST scan will be omitted.
          body: [ ]

        # The iast_detection_category configuration allows to specify which categories of vulnerabilities should not be detected by Security Agents.
        # If any of these categories are set to true, Security Agents will not generate events or flag vulnerabilities for that category.
        iast_detection_category:
          insecure_settings: false
          invalid_file_access: false
          sql_injection: false
          nosql_injection: false
          ldap_injection: false
          javascript_injection: false
          command_injection: false
          xpath_injection: false
          ssrf: false
          rxss: false
>>>>>>> ff8fa959

    # Deprecated!!! Instead, please use iast_detection_category to disable vulnerabilities category by IAST,
    # These are the category of security events that can be detected. Set to false to disable detection of
    # individual event types. Default is true for each event type.
    detection:
      rci:
        enabled: true
      rxss:
        enabled: true
      deserialization:
        enabled: true

  # Slow transaction detection will report an event to New Relic ("SlowTransaction") whenever a Transaction's
  # time exceeds the threshold value (in ms). A transaction will only be reported once and by default, only
  # transactions that are in-process during a harvest cycle will be checked. Only the slowest single transaction
  # will be reported even if multiple transactions exceed the threshold.
  slow_transactions:
    enabled: true
    threshold: 600000

    # If this is set to true, every transaction will be checked for exceeding the defined threshold on
    # transaction completion. Note that this can be computationally expensive since a stack trace is sent
    # with every SlowTransaction event, if a large number of transaction exceed the threshold.
    evaluate_completed_transactions: false

# Application Environments
# ------------------------------------------
# Environment specific settings are in this section.
# You can use the environment to override the default settings.
# For example, to change the app_name setting.
# Use -Dnewrelic.environment=<environment> on the Java startup command line
# to set the environment.
# The default environment is production.

# NOTE if your application has other named environments, you should
# provide configuration settings for these environments here.

development:
  <<: *default_settings
  app_name: My Application (Development)

test:
  <<: *default_settings
  app_name: My Application (Test)

production:
  <<: *default_settings

staging:
  <<: *default_settings
  app_name: My Application (Staging)<|MERGE_RESOLUTION|>--- conflicted
+++ resolved
@@ -464,7 +464,6 @@
     agent:
       enabled: false
 
-<<<<<<< HEAD
     # This configuration allows users to specify a unique test identifier when running IAST Scan with CI/CD
     iast_test_identifier: 'run-id'
 
@@ -530,68 +529,6 @@
         xpath_injection: false
         ssrf: false
         rxss: false
-=======
-      # Security controllers
-      scan_controllers:
-        # The scan_request_rate_limit configuration allows to specify maximum number of replay request played per minute.
-        # The maximum is 3600 and the minimum is 12 replay request per minute.
-        iast_scan_request_rate_limit: 3600 # Number of IAST replay request played per minute, Default is 3600
-
-      # The scan_schedule configuration allows to specify when IAST scans should be executed
-      scan_schedule:
-        # The delay field specifies the delay in minutes before the IAST scan starts. This allows to schedule the scan to start at a later time.
-        delay: 0        #In minutes, default is 0 min
-        # The duration field specifies the duration of the IAST scan in minutes. This determines how long the scan will run.
-        duration: 0      #In minutes, default is forever
-
-        # The schedule field specifies a cron expression that defines when the IAST scan should start.
-        #schedule: ""   #By default, schedule is inactive
-
-        # Allow continuously sample collection of IAST events
-        always_sample_traces: false # Default is false
-
-      # The exclude_from_iast_scan configuration allows to specify APIs, parameters, and categories that should not be scanned by Security Agents.
-      exclude_from_iast_scan:
-        # The api field specifies list of APIs using regular expression (regex) patterns that follow the syntax of Perl 5. The regex pattern should provide a complete match for the URL without the endpoint.
-        # Example:
-        #   api:
-        #    - .*account.*
-        #    - .*/\api\/v1\/.*?\/login
-        api: [ ]
-
-        # The parameters configuration allows users to specify headers, query parameters, and body keys that should be excluded from IAST scans.
-        # Example:
-        #   http_request_parameters:
-        #    header:
-        #      - X-Forwarded-For
-        #    query:
-        #      - username
-        #      - password
-        #    body:
-        #      - account.email
-        #      - account.contact
-        http_request_parameters:
-          # A list of HTTP header keys. If a request includes any headers with these keys, the corresponding IAST scan will be skipped.
-          header: [ ]
-          # A list of query parameter keys. The presence of these parameters in the request's query string will lead to skipping the IAST scan.
-          query: [ ]
-          # A list of keys within the request body. If these keys are found in the body content, the IAST scan will be omitted.
-          body: [ ]
-
-        # The iast_detection_category configuration allows to specify which categories of vulnerabilities should not be detected by Security Agents.
-        # If any of these categories are set to true, Security Agents will not generate events or flag vulnerabilities for that category.
-        iast_detection_category:
-          insecure_settings: false
-          invalid_file_access: false
-          sql_injection: false
-          nosql_injection: false
-          ldap_injection: false
-          javascript_injection: false
-          command_injection: false
-          xpath_injection: false
-          ssrf: false
-          rxss: false
->>>>>>> ff8fa959
 
     # Deprecated!!! Instead, please use iast_detection_category to disable vulnerabilities category by IAST,
     # These are the category of security events that can be detected. Set to false to disable detection of
