/*
 *
 *  * Copyright 2025 New Relic Corporation. All rights reserved.
 *  * SPDX-License-Identifier: Apache-2.0
 *
 */

package com.newrelic.agent.transport.serverless;

import com.newrelic.agent.MetricData;
import com.newrelic.agent.attributes.AttributeNames;
import com.newrelic.agent.config.ServerlessConfig;
import com.newrelic.agent.errors.TracedError;
import com.newrelic.agent.logging.IAgentLogger;
import com.newrelic.agent.metric.MetricName;
import com.newrelic.agent.model.ApdexPerfZone;
import com.newrelic.agent.model.AttributeFilter;
import com.newrelic.agent.model.CountedDuration;
import com.newrelic.agent.model.CustomInsightsEvent;
import com.newrelic.agent.model.ErrorEvent;
import com.newrelic.agent.model.LogEvent;
import com.newrelic.agent.model.SpanEvent;
import com.newrelic.agent.model.SyntheticsIds;
import com.newrelic.agent.model.SyntheticsInfo;
import com.newrelic.agent.model.TimeoutCause;
import com.newrelic.agent.service.analytics.TransactionEvent;
import com.newrelic.agent.service.analytics.TransactionEventBuilder;
import com.newrelic.agent.sql.SqlTrace;
import com.newrelic.agent.stats.StatsImpl;
import com.newrelic.agent.trace.TransactionSegment;
import com.newrelic.agent.trace.TransactionTrace;
import org.junit.Assert;
import org.junit.Before;
import org.junit.Test;
import org.mockito.Mock;
import org.mockito.Mockito;
import org.mockito.MockitoAnnotations;

import java.util.ArrayList;
import java.util.Arrays;
import java.util.Collection;
import java.util.Collections;
import java.util.HashMap;
import java.util.Map;

public class DataSenderServerlessImplTest {
    private ServerlessWriter serverlessWriter;

    private DataSenderServerlessImpl dataSender = null;

    @Mock
    public IAgentLogger logger;

    @Before
    public void before() {
        MockitoAnnotations.initMocks(this);
        serverlessWriter = Mockito.mock(ServerlessWriter.class);
        ServerlessConfig serverlessConfig = Mockito.mock(ServerlessConfig.class);
        DataSenderServerlessConfig config = new DataSenderServerlessConfig("9.0.0", serverlessConfig);
        this.dataSender = new DataSenderServerlessImpl(config, logger, serverlessWriter);
    }

    @Test
    public void testTracedErrors() throws Exception {
        TracedError tracedError = Mockito.mock(TracedError.class);
        Mockito.when(tracedError.getTimestampInMillis()).thenReturn(10L);
        Mockito.when(tracedError.getMessage()).thenReturn("message");
        Mockito.when(tracedError.getPath()).thenReturn("/path");
        Mockito.when(tracedError.getExceptionClass()).thenReturn("exceptionClass");
        HashMap<String, Object> agentAttributes = new HashMap<>();
        agentAttributes.put(AttributeNames.REQUEST_URI, "localhost:8080");
        Mockito.when(tracedError.getAgentAtts()).thenReturn(agentAttributes);
        Map intrinsicAttrs = new HashMap<>();
        intrinsicAttrs.put("attr1", "val1");
        Mockito.when(tracedError.getIntrinsicAtts()).thenReturn(intrinsicAttrs);
        Mockito.when(tracedError.stackTrace()).thenReturn(Arrays.asList("stackTrace1", "stackTrace2"));
        Mockito.when(tracedError.getTransactionGuid()).thenReturn("transactionGuid");

        dataSender.sendErrorData(Collections.singletonList(tracedError));

        Mockito.verify(serverlessWriter, Mockito.times(0)).write(Mockito.any(), Mockito.any());
        dataSender.commitAndFlush();

        Mockito.verify(serverlessWriter, Mockito.times(1)).write(
                Mockito.argThat(filePayload -> {
                    String expected = "[2,\"NR_LAMBDA_MONITORING\",{\"agent_version\":\"9.0.0\",\"protocol_version\":16,\"agent_language\":\"java\",\"execution_environment\":null,\"arn\":null,\"metadata_version\":2,\"function_version\":null},\"H4sIAAAAAAAAAHWPQQrCMBBF7/LXQVtXpTtx4QXclVLGdLDBmNbMRITSu5sigi7czePPf8zM4BjH2PWkhLoJyXvTNGVhsJ1IBxjcWIQunCd+Wp7UjeHgSQRmRhKOe9XozklZUM+LgQuZgzi7MiinJWo8yJfIaTYF/akg8j2x6CZFlxf9aMkPo2hdFVWxVkTJXjuNZDlf+MbTSiXMF+3Qmo+r++fKliBk1yeOyfVo23Z5AeHRwnwDAQAA\"]";
                    return filePayload.equals(expected);
                }),

                Mockito.argThat(consolePayload -> {
                    String expected = "[2,\"NR_LAMBDA_MONITORING\",{\"agent_version\":\"9.0.0\",\"protocol_version\":16,\"agent_language\":\"java\",\"execution_environment\":null,\"arn\":null,\"metadata_version\":2,\"function_version\":null},{\"error_data\":[null,[[10,\"/path\",\"message\",\"exceptionClass\",{\"userAttributes\":{},\"intrinsics\":{\"attr1\":\"val1\"},\"agentAttributes\":{\"request.uri\":\"localhost:8080\"},\"stack_trace\":[\"stackTrace1\",\"stackTrace2\"],\"request_uri\":\"localhost:8080\"},\"transactionGuid\"]]]}]";
                    return consolePayload.equals(expected);
                })
        );
    }

    @Test
    public void testErrorEvents() throws Exception {
        Collection<ErrorEvent> errorEvents = new ArrayList<>();

        Map<String, Object> userAttributes = new HashMap<>();
        userAttributes.put("uAttr", "uVal");
        Map<String, String> syntheticsAttr = new HashMap<>();
        syntheticsAttr.put("sAttr", "sVal");
        Map<String, Object> dTIntrinsics = new HashMap<>();
        dTIntrinsics.put("dAttr", "dVal");
        Map<String, Object> agentAttr = new HashMap<>();
        agentAttr.put("aAttr", "aVal");

        ErrorEvent errorEvent = new ErrorEvent("appName", 10L, 1.05f, userAttributes, "MyClass", "message",
                true, "txnName",
                111, 2, 3, 4, 5, 6, 7,
                "txnGuid", "refTxnGuid", "syntheticsResourceId",
                "sm", "sj", "st", "si", syntheticsAttr, 8080,
                "cause", "tripId", dTIntrinsics, agentAttr, new AttributeFilter.PassEverythingAttributeFilter());

        errorEvents.add(errorEvent);
        dataSender.sendErrorEvents(111, 1, errorEvents);

        Mockito.verify(serverlessWriter, Mockito.times(0)).write(Mockito.any(), Mockito.any());
        dataSender.commitAndFlush();

        Mockito.verify(serverlessWriter, Mockito.times(1)).write(
                Mockito.argThat(filePayload -> {
                    String expected = "[2,\"NR_LAMBDA_MONITORING\",{\"agent_version\":\"9.0.0\",\"protocol_version\":16,\"agent_language\":\"java\",\"execution_environment\":null,\"arn\":null,\"metadata_version\":2,\"function_version\":null},\"H4sIAAAAAAAAAC3NMQoDIRQE0LtMbWNrlyI3CNuIyCf+QhANX11IxLtHl23fDDMDLFLE88m5+UCNYGzuKamBy6qvzBlGKwhXlrNE8TX+eJHWU1k7EB6tCQzCQQkK7ftZKV5CudK7xZKf+wNzbfa72nd1A91AFzjn5h/2EzpSkwAAAA==\"]";
                    return filePayload.equals(expected);
                }),

                Mockito.argThat(consolePayload -> {
                    String expected = "[2,\"NR_LAMBDA_MONITORING\",{\"agent_version\":\"9.0.0\",\"protocol_version\":16,\"agent_language\":\"java\",\"execution_environment\":null,\"arn\":null,\"metadata_version\":2,\"function_version\":null},{\"error_event_data\":[null,{\"events_seen\":1,\"reservoir_size\":111},[[{\"dAttr\":\"dVal\",\"type\":\"TransactionError\"},{\"uAttr\":\"uVal\"},{\"aAttr\":\"aVal\"}]]]}]";
                    return consolePayload.equals(expected);
                })
        );
    }

    @Test
    public void testSpanEvents() throws Exception {
        Collection<SpanEvent> spanEvents = new ArrayList<>();

        Map<String, Object> userAttributes = new HashMap<>();
        userAttributes.put("uAttr", "uVal");
        SpanEvent spanEvent = SpanEvent.builder()
                .appName("myAppName")
                .priority(1.0f)
                .putAgentAttribute("aAttr", "aVal")
                .spanKind("producer")
                .putIntrinsic("iAttr", "iVal")
                .putAllUserAttributes(userAttributes)
                .timestamp(11232344)
                .build();

        spanEvents.add(spanEvent);
        dataSender.sendSpanEvents(111, 1, spanEvents);

        Mockito.verify(serverlessWriter, Mockito.times(0)).write(Mockito.any(), Mockito.any());
        dataSender.commitAndFlush();

        Mockito.verify(serverlessWriter, Mockito.times(1)).write(
                Mockito.argThat(filePayload -> {
                    String expected = "[2,\"NR_LAMBDA_MONITORING\",{\"agent_version\":\"9.0.0\",\"protocol_version\":16,\"agent_language\":\"java\",\"execution_environment\":null,\"arn\":null,\"metadata_version\":2,\"function_version\":null},\"H4sIAAAAAAAAADXMQQpDIQwE0LtkLQW37nqGQjciEmoWUsmXqB9a8e4N8rucN8NMaBU50kncY8KO4DyPUsyEbS02IgZnDQg1kvPIElv+kpK1y3g/98PtnTmBgypHGi8SMNA/VVfw0FZTvvcuGvMTCyy9HxeMP+AFuCGEsH5J/geKnQAAAA==\"]";
                    return filePayload.equals(expected);
                }),

                Mockito.argThat(consolePayload -> {
                    String expected = "[2,\"NR_LAMBDA_MONITORING\",{\"agent_version\":\"9.0.0\",\"protocol_version\":16,\"agent_language\":\"java\",\"execution_environment\":null,\"arn\":null,\"metadata_version\":2,\"function_version\":null},{\"span_event_data\":[null,{\"events_seen\":1,\"reservoir_size\":111},[[{\"span.kind\":\"producer\",\"type\":\"Span\",\"iAttr\":\"iVal\"},{\"uAttr\":\"uVal\"},{\"aAttr\":\"aVal\"}]]]}]";
                    return consolePayload.equals(expected);
                })
        );
    }

    @Test
    public void testAnalyticEvents() throws Exception {
        sendTransactionEvent();
        sendCustomEvent();
        sendLogEvent();

        Mockito.verify(serverlessWriter, Mockito.times(0)).write(Mockito.any(), Mockito.any());
        dataSender.commitAndFlush();

        Mockito.verify(serverlessWriter, Mockito.times(1)).write(
                Mockito.argThat(filePayload -> {
                    String expected = "[2,\"NR_LAMBDA_MONITORING\",{\"agent_version\":\"9.0.0\",\"protocol_version\":16,\"agent_language\":\"java\",\"execution_environment\":null,\"arn\":null,\"metadata_version\":2,\"function_version\":null},\"H4sIAAAAAAAAAG2PwYqDMBCG32XOoTRqe/BWtr2VPS29iMhsHUpAoyQTqRXffSdqWRY25JD5+OafyQRosRnZ3CsayHJVIyPkhQ1NoyZYmK88kYU8VeDIkxs64ypvXgS5To+zKooJ6uCQTSeW3svZ7RXUJ2YHOdQ3bEBKCf5GT+dfM1oWW8kBftrP+FLAYx/Bl0Pr8b6YAk1LnrHtpSvT2SFJs0OaxKsTncyyadimhTgtAtwALqBUsuQW/RE8dy381/XHu3aPS/z/GreKw9sry/kHuhZqjzwBAAA=\"]";
                    return filePayload.equals(expected);
                }),

                Mockito.argThat(consolePayload -> {
                    String expected = "[2,\"NR_LAMBDA_MONITORING\",{\"agent_version\":\"9.0.0\",\"protocol_version\":16,\"agent_language\":\"java\",\"execution_environment\":null,\"arn\":null,\"metadata_version\":2,\"function_version\":null},{\"analytic_event_data\":[null,{\"events_seen\":3,\"reservoir_size\":136},[[{\"duration\":10000.0,\"dAttr\":\"dVal\",\"databaseDuration\":1.0,\"name\":\"txnName\",\"type\":\"Transaction\",\"timestamp\":1414523453253251212},{\"uAttr\":\"uVal\"},{\"aAttr\":\"aVal\"}],[{\"type\":\"Custom\"},{\"uAttr\":\"uVal\"},{}],[{\"type\":\"LogEvent\"},{\"attr\":\"val\"},{}]]]}]";
                    return consolePayload.equals(expected);
                })
        );

        // Verify the buffer actually cleared
        dataSender.commitAndFlush();

        Mockito.verify(serverlessWriter, Mockito.times(1)).write(
                "[2,\"NR_LAMBDA_MONITORING\",{\"agent_version\":\"9.0.0\",\"protocol_version\":16,\"agent_language\":\"java\",\"execution_environment\":null,\"arn\":null,\"metadata_version\":2,\"function_version\":null},\"H4sIAAAAAAAAAKuuBQBDv6ajAgAAAA==\"]",
                "[2,\"NR_LAMBDA_MONITORING\",{\"agent_version\":\"9.0.0\",\"protocol_version\":16,\"agent_language\":\"java\",\"execution_environment\":null,\"arn\":null,\"metadata_version\":2,\"function_version\":null},{}]"
        );
    }

    private void sendTransactionEvent() throws Exception {
        Collection<TransactionEvent> transactionEvents = new ArrayList<>();

        Map<String, Object> userAttributes = new HashMap<>();
        userAttributes.put("uAttr", "uVal");

        Map<String, String> syntheticsAttr = new HashMap<>();
        syntheticsAttr.put("sAttr", "sVal");

        Map<String, Object> dtIntrinsics = new HashMap<>();
        dtIntrinsics.put("dAttr", "dVal");

        TransactionEvent transactionEvent = new TransactionEventBuilder()
                .setAppName("appName")
                .setTimestamp(1414523453253251212L)
                .setName("txnName")
                .setDuration(10000)
                .setGuid("asdad")
                .setReferringGuid("ewqadads")
                .setPort(8081)
                .setTripId("adadadsa")
                .setApdexPerfZone(ApdexPerfZone.SATISFYING)
                .setError(false)
                .setpTotalTime(1001)
                .setTimeoutCause(null)
                .setPriority(.25F)
                .putAllUserAttributes(userAttributes)
                .setDatabase(new CountedDuration(1, 3))
                .setExternal(new CountedDuration(2, 5))
                .setQueueDuration(23)
                .setGcCumulative(1100)
                .setTimeToFirstByte(1)
                .setTimeToLastByte(2)
                .setDistributedTraceIntrinsics(dtIntrinsics)
                .setSyntheticsIds(new SyntheticsIds("a", "b", "c"))
                .setSyntheticsInfo(new SyntheticsInfo("someVal", "myType", syntheticsAttr))
                .setTimeoutCause(TimeoutCause.SEGMENT)
                .setPriority(0.03f)
                .build();

        Map<String, Object> agentAttr = new HashMap<>();
        agentAttr.put("aAttr", "aVal");

        transactionEvent.setAgentAttributes(agentAttr);

        transactionEvents.add(transactionEvent);

        dataSender.sendAnalyticsEvents(111, 1, transactionEvents);
        Mockito.verify(serverlessWriter, Mockito.times(0)).write(Mockito.any(), Mockito.any());
    }


    private void sendCustomEvent() throws Exception {
        Collection<CustomInsightsEvent> customEvents = new ArrayList<>();

        Map<String, Object> userAttributes = new HashMap<>();
        userAttributes.put("uAttr", "uVal");

        CustomInsightsEvent customInsightsEvent = Mockito.mock(CustomInsightsEvent.class);
        Mockito.when(customInsightsEvent.getUserAttributesCopy()).thenReturn(userAttributes);
        Mockito.when(customInsightsEvent.getType()).thenReturn("Custom");
        customEvents.add(customInsightsEvent);

        dataSender.sendCustomAnalyticsEvents(24, 1, customEvents);
        Mockito.verify(serverlessWriter, Mockito.times(0)).write(Mockito.any(), Mockito.any());
    }


    private void sendLogEvent() throws Exception {
        Collection<LogEvent> logEvents = new ArrayList<>();
        Map<String, Object> attrs = new HashMap<>();
        attrs.put("attr", "val");
        LogEvent logEvent = new LogEvent(attrs, 0.332f);
        logEvents.add(logEvent);
        dataSender.sendLogEvents(logEvents);
        Mockito.verify(serverlessWriter, Mockito.times(0)).write(Mockito.any(), Mockito.any());
    }

    @Test
    public void testMetrics() throws Exception {
        MetricData metricData = MetricData.create(
                MetricName.create("Other/myMetric", "myScope"),
                101,
                new StatsImpl(5, 2, 0, 3, 2));

        dataSender.sendMetricData(1L, 2L, Collections.singletonList(metricData));

        Mockito.verify(serverlessWriter, Mockito.times(0)).write(Mockito.any(), Mockito.any());
        dataSender.commitAndFlush();

        Mockito.verify(serverlessWriter, Mockito.times(1)).write(
                Mockito.argThat(filePayload -> {
<<<<<<< HEAD
                    String expected = "[2,\"NR_LAMBDA_MONITORING\",{\"agent_version\":\"9.0.0\",\"protocol_version\":16,\"agent_language\":\"java\",\"execution_environment\":null,\"arn\":null,\"metadata_version\":2,\"function_version\":null},\"H4sIAAAAAAAAAKtWyk0tKcpMjk9JLElUsorOK83J0THUMdKJjq5WKk7OL0hVslLKrQwGs3SU8hJzQQL+JRmpRfq5lb5gvUq1OtGmOkZ6BmBsDMQGEHYsENQCALg9059iAAAA\"]";
=======
                    String expected = "[2,\"NR_LAMBDA_MONITORING\",{\"agent_version\":\"9.0.0\",\"protocol_version\":16,\"agent_language\":\"java\",\"execution_environment\":null,\"arn\":\"TMP_ARN\",\"metadata_version\":2,\"function_version\":\"15\"},\"H4sIAAAAAAAAAKtWyk0tKcpMjk9JLElUsorOK83J0THUMdKJjq5WKk7OL0hVslLKrQwGs3SU8hJzQQL+JRmpRfq5lb5gvUq1OtGmOkZ6BmBsAMTGEHYsENQCALpbhcFiAAAA\"]";
>>>>>>> aa0a1fcc
                    return filePayload.equals(expected);
                }),

                Mockito.argThat(consolePayload -> {
<<<<<<< HEAD
                    String expected = "[2,\"NR_LAMBDA_MONITORING\",{\"agent_version\":\"9.0.0\",\"protocol_version\":16,\"agent_language\":\"java\",\"execution_environment\":null,\"arn\":null,\"metadata_version\":2,\"function_version\":null},{\"metric_data\":[null,1,2,[[{\"scope\":\"myScope\",\"name\":\"Other/myMetric\"},[5,2.0,2.0,3.0,0.0,2.0]]]]}]";
=======
                    String expected = "[2,\"NR_LAMBDA_MONITORING\",{\"agent_version\":\"9.0.0\",\"protocol_version\":16,\"agent_language\":\"java\",\"execution_environment\":null,\"arn\":\"TMP_ARN\",\"metadata_version\":2,\"function_version\":\"15\"},{\"metric_data\":[null,1,2,[[{\"scope\":\"myScope\",\"name\":\"Other/myMetric\"},[5,2.0,2.0,0.0,3.0,2.0]]]]}]";
>>>>>>> aa0a1fcc
                    return consolePayload.equals(expected);
                })
        );
    }

    @Test
    public void testTransactionTraces() throws Exception {
        TransactionTrace trace = createTransactionTrace();
        dataSender.sendTransactionTraceData(Collections.singletonList(trace));

        Mockito.verify(serverlessWriter, Mockito.times(0)).write(Mockito.any(), Mockito.any());
        dataSender.commitAndFlush();

        Mockito.verify(serverlessWriter, Mockito.times(1)).write(
                Mockito.argThat(filePayload -> {
                    String expected = "[2,\"NR_LAMBDA_MONITORING\",{\"agent_version\":\"9.0.0\",\"protocol_version\":16,\"agent_language\":\"java\",\"execution_environment\":null,\"arn\":null,\"metadata_version\":2,\"function_version\":null},\"H4sIAAAAAAAAAD1PTYuDQAz9L+88bMftpXgrnvawK5TSi4gEjVWITpmJZRfpf++MwkIIycv7ICvU0xyo1dHNTaDpIdx0pIS8mhcRU1VZlpnMWmtQ6sD+oL8zDMS1JIMLmp/sycJstPWValekhktZXmFW9GdVjxz9jQSRUX1Gv2PybIdRuogujE1bGwQ38ceGF0IhxLDpr0jrN+vgOtT/nHT+oSlKcWfdXeoYR3vaM4VF8n0ZO5jtnZ4k8D7Cc3CLb/krWdavNxSd8FALAQAA\"]";
                    return filePayload.equals(expected);
                }),

                Mockito.argThat(consolePayload -> {
                    String expected = "[2,\"NR_LAMBDA_MONITORING\",{\"agent_version\":\"9.0.0\",\"protocol_version\":16,\"agent_language\":\"java\",\"execution_environment\":null,\"arn\":null,\"metadata_version\":2,\"function_version\":null},{\"transaction_sample_data\":[null,[[111,1000,\"Other/txn\",\"localhost:8080\",[111,{},{},[111,1111,\"ROOT\",{\"fAttr\":\"fVal\"},[[200,300,\"childValue\",{},[],\"some.childClass\",\"myChildMethod\"]],\"some.className\",\"getValue\"],{\"attr\":\"val\"}],\"guid\",null,false,null,\"resourceId\"]]]}]";
                    return consolePayload.equals(expected);
                })
        );
    }

    private TransactionTrace createTransactionTrace() {
        TransactionTrace trace = Mockito.mock(TransactionTrace.class);
        Mockito.when(trace.getStartTime()).thenReturn(111L);
        Mockito.when(trace.getDuration()).thenReturn(1000L);
        Mockito.when(trace.getRootMetricName()).thenReturn("Other/txn");
        Mockito.when(trace.getRequestUri()).thenReturn("localhost:8080");

        TransactionSegment segment = Mockito.mock(TransactionSegment.class);
        Mockito.when(segment.getStartTime()).thenReturn(111L);
        Mockito.when(segment.getEndTime()).thenReturn(1111L);
        Mockito.when(segment.getMetricName()).thenReturn("ROOT");

        Map filteredAttrs = new HashMap<>();
        filteredAttrs.put("fAttr", "fVal");
        Mockito.when(segment.getFilteredAttributes()).thenReturn(filteredAttrs);

        TransactionSegment childSegment = Mockito.mock(TransactionSegment.class);
        Mockito.when(childSegment.getStartTime()).thenReturn(200L);
        Mockito.when(childSegment.getEndTime()).thenReturn(300L);
        Mockito.when(childSegment.getMetricName()).thenReturn("childValue");
        Mockito.when(childSegment.getChildren()).thenReturn(Collections.emptyList());
        Mockito.when(childSegment.getClassName()).thenReturn("some.childClass");
        Mockito.when(childSegment.getMethodName()).thenReturn("myChildMethod");
        Mockito.when(childSegment.getFilteredAttributes()).thenReturn(Collections.EMPTY_MAP);

        Mockito.when(segment.getChildren()).thenReturn(Collections.singletonList(childSegment));
        Mockito.when(segment.getClassName()).thenReturn("some.className");
        Mockito.when(segment.getMethodName()).thenReturn("getValue");

        Map<String, Object> attrs = new HashMap<>();
        attrs.put("attr", "val");
        Mockito.when(trace.getTraceDetailsAsList()).thenReturn(Arrays.asList(111L,
                Collections.EMPTY_MAP, Collections.EMPTY_MAP, segment, attrs));
        Mockito.when(trace.getGuid()).thenReturn("guid");
        Mockito.when(trace.getSyntheticsResourceId()).thenReturn("resourceId");
        return trace;
    }


    @Test
    public void testSqlTraces() throws Exception {
        SqlTrace sqlTrace = Mockito.mock(SqlTrace.class);
        Mockito.when(sqlTrace.getBlameMetricName()).thenReturn("blameMetricName");
        Mockito.when(sqlTrace.getUri()).thenReturn("uri");
        Mockito.when(sqlTrace.getId()).thenReturn(111L);
        Mockito.when(sqlTrace.getQuery()).thenReturn("query");
        Mockito.when(sqlTrace.getMetricName()).thenReturn("metricName");
        Mockito.when(sqlTrace.getCallCount()).thenReturn(10);
        Mockito.when(sqlTrace.getTotal()).thenReturn(3L);
        Mockito.when(sqlTrace.getMin()).thenReturn(1L);
        Mockito.when(sqlTrace.getMax()).thenReturn(5L);
        Map<String, Object> params = new HashMap<>();
        params.put("key", "value");
        Mockito.when(sqlTrace.getParameters()).thenReturn(params);
        dataSender.sendSqlTraceData(Collections.singletonList(sqlTrace));

        Mockito.verify(serverlessWriter, Mockito.times(0)).write(Mockito.any(), Mockito.any());
        dataSender.commitAndFlush();

        Mockito.verify(serverlessWriter, Mockito.times(1)).write(
                Mockito.argThat(filePayload -> {
                    String expected = "[2,\"NR_LAMBDA_MONITORING\",{\"agent_version\":\"9.0.0\",\"protocol_version\":16,\"agent_language\":\"java\",\"execution_environment\":null,\"arn\":null,\"metadata_version\":2,\"function_version\":null},\"H4sIAAAAAAAAAKtWKi7MiS8pSkxOjU9JLElUsoqOjlZKyknMTfVNLSnKTPYDspR0lEqLMpV0DA0NdZQKS1OLKoEiuUjShgY6xjqGOqY6Sh4mxZ6OMOBdEl6ZbVYS5uMV7J1d5usdahhWmB7qWGZaHhlQbgFSYasUGxtbCwCJyRAjhQAAAA==\"]";
                    return filePayload.equals(expected);
                }),

                Mockito.argThat(consolePayload -> {
                    String expected = "[2,\"NR_LAMBDA_MONITORING\",{\"agent_version\":\"9.0.0\",\"protocol_version\":16,\"agent_language\":\"java\",\"execution_environment\":null,\"arn\":null,\"metadata_version\":2,\"function_version\":null},{\"sql_trace_data\":[[[\"blameMetricName\",\"uri\",111,\"query\",\"metricName\",10,3,1,5,\"H4sIAAAAAAAAAKtWyk6tVLJSKkvMKU1VqgUAv5wYPw8AAAA=\"]]]}]";
                    return consolePayload.equals(expected);
                })
        );
    }

    @Test
    public void testNoOps() throws Exception {
        Assert.assertEquals(0, dataSender.getAgentCommands().size());
        dataSender.sendModules(null);
        dataSender.sendCommandResults(null);
        dataSender.shutdown(1000);
        Assert.assertEquals(0, dataSender.sendProfileData(null).size());
        Assert.assertEquals(0, dataSender.connect(null).size());

        dataSender.commitAndFlush();
        Mockito.verify(serverlessWriter, Mockito.times(1)).write(
                Mockito.argThat(filePayload -> {
                    String expected = "[2,\"NR_LAMBDA_MONITORING\",{\"agent_version\":\"9.0.0\",\"protocol_version\":16,\"agent_language\":\"java\",\"execution_environment\":null,\"arn\":null,\"metadata_version\":2,\"function_version\":null},\"H4sIAAAAAAAAAKuuBQBDv6ajAgAAAA==\"]";
                    return filePayload.equals(expected);
                }),

                Mockito.argThat(consolePayload -> {
                    String expected = "[2,\"NR_LAMBDA_MONITORING\",{\"agent_version\":\"9.0.0\",\"protocol_version\":16,\"agent_language\":\"java\",\"execution_environment\":null,\"arn\":null,\"metadata_version\":2,\"function_version\":null},{}]";
                    return consolePayload.equals(expected);
                })
        );
    }

    @Test
    public void testAgentBridgeServerlessApiIntegration() throws Exception {
        com.newrelic.agent.bridge.AgentBridge.serverlessApi = new com.newrelic.agent.ServerlessApiImpl();

        com.newrelic.agent.bridge.AgentBridge.serverlessApi.setArn("arn:aws:lambda:us-east-1:123456789012:function:test-function");
        com.newrelic.agent.bridge.AgentBridge.serverlessApi.setFunctionVersion("$LATEST");

        try {
            dataSender.commitAndFlush();

            Mockito.verify(serverlessWriter, Mockito.times(1)).write(
                    Mockito.argThat(filePayload -> filePayload.contains("\"arn\":\"arn:aws:lambda:us-east-1:123456789012:function:test-function\"")
                            && filePayload.contains("\"function_version\":\"$LATEST\"")),

                    Mockito.argThat(consolePayload -> consolePayload.contains("\"arn\":\"arn:aws:lambda:us-east-1:123456789012:function:test-function\"")
                            && consolePayload.contains("\"function_version\":\"$LATEST\""))
            );
        } finally {
            // Clean up: reset AgentBridge to NoOp state
            com.newrelic.agent.bridge.AgentBridge.serverlessApi = new com.newrelic.agent.bridge.NoOpServerlessApi();
        }
    }

}<|MERGE_RESOLUTION|>--- conflicted
+++ resolved
@@ -9,7 +9,6 @@
 
 import com.newrelic.agent.MetricData;
 import com.newrelic.agent.attributes.AttributeNames;
-import com.newrelic.agent.config.ServerlessConfig;
 import com.newrelic.agent.errors.TracedError;
 import com.newrelic.agent.logging.IAgentLogger;
 import com.newrelic.agent.metric.MetricName;
@@ -55,8 +54,7 @@
     public void before() {
         MockitoAnnotations.initMocks(this);
         serverlessWriter = Mockito.mock(ServerlessWriter.class);
-        ServerlessConfig serverlessConfig = Mockito.mock(ServerlessConfig.class);
-        DataSenderServerlessConfig config = new DataSenderServerlessConfig("9.0.0", serverlessConfig);
+        DataSenderServerlessConfig config = new DataSenderServerlessConfig("9.0.0");
         this.dataSender = new DataSenderServerlessImpl(config, logger, serverlessWriter);
     }
 
@@ -83,12 +81,12 @@
 
         Mockito.verify(serverlessWriter, Mockito.times(1)).write(
                 Mockito.argThat(filePayload -> {
-                    String expected = "[2,\"NR_LAMBDA_MONITORING\",{\"agent_version\":\"9.0.0\",\"protocol_version\":16,\"agent_language\":\"java\",\"execution_environment\":null,\"arn\":null,\"metadata_version\":2,\"function_version\":null},\"H4sIAAAAAAAAAHWPQQrCMBBF7/LXQVtXpTtx4QXclVLGdLDBmNbMRITSu5sigi7czePPf8zM4BjH2PWkhLoJyXvTNGVhsJ1IBxjcWIQunCd+Wp7UjeHgSQRmRhKOe9XozklZUM+LgQuZgzi7MiinJWo8yJfIaTYF/akg8j2x6CZFlxf9aMkPo2hdFVWxVkTJXjuNZDlf+MbTSiXMF+3Qmo+r++fKliBk1yeOyfVo23Z5AeHRwnwDAQAA\"]";
-                    return filePayload.equals(expected);
-                }),
-
-                Mockito.argThat(consolePayload -> {
-                    String expected = "[2,\"NR_LAMBDA_MONITORING\",{\"agent_version\":\"9.0.0\",\"protocol_version\":16,\"agent_language\":\"java\",\"execution_environment\":null,\"arn\":null,\"metadata_version\":2,\"function_version\":null},{\"error_data\":[null,[[10,\"/path\",\"message\",\"exceptionClass\",{\"userAttributes\":{},\"intrinsics\":{\"attr1\":\"val1\"},\"agentAttributes\":{\"request.uri\":\"localhost:8080\"},\"stack_trace\":[\"stackTrace1\",\"stackTrace2\"],\"request_uri\":\"localhost:8080\"},\"transactionGuid\"]]]}]";
+                    String expected = "[2,\"NR_LAMBDA_MONITORING\",{\"agent_version\":\"9.0.0\",\"protocol_version\":16,\"agent_language\":\"java\",\"execution_environment\":null,\"arn\":\"TMP_ARN\",\"metadata_version\":2,\"function_version\":\"15\"},\"H4sIAAAAAAAAAHWPQQrCMBBF7/LXQVtXpTtx4QXclVLGdLDBmNbMRITSu5sigi7czePPf8zM4BjH2PWkhLoJyXvTNGVhsJ1IBxjcWIQunCd+Wp7UjeHgSQRmRhKOe9XozklZUM+LgQuZgzi7MiinJWo8yJfIaTYF/akg8j2x6CZFlxf9aMkPo2hdFVWxVkTJXjuNZDlf+MbTSiXMF+3Qmo+r++fKliBk1yeOyfVo23Z5AeHRwnwDAQAA\"]";
+                    return filePayload.equals(expected);
+                }),
+
+                Mockito.argThat(consolePayload -> {
+                    String expected = "[2,\"NR_LAMBDA_MONITORING\",{\"agent_version\":\"9.0.0\",\"protocol_version\":16,\"agent_language\":\"java\",\"execution_environment\":null,\"arn\":\"TMP_ARN\",\"metadata_version\":2,\"function_version\":\"15\"},{\"error_data\":[null,[[10,\"/path\",\"message\",\"exceptionClass\",{\"userAttributes\":{},\"intrinsics\":{\"attr1\":\"val1\"},\"agentAttributes\":{\"request.uri\":\"localhost:8080\"},\"stack_trace\":[\"stackTrace1\",\"stackTrace2\"],\"request_uri\":\"localhost:8080\"},\"transactionGuid\"]]]}]";
                     return consolePayload.equals(expected);
                 })
         );
@@ -122,12 +120,12 @@
 
         Mockito.verify(serverlessWriter, Mockito.times(1)).write(
                 Mockito.argThat(filePayload -> {
-                    String expected = "[2,\"NR_LAMBDA_MONITORING\",{\"agent_version\":\"9.0.0\",\"protocol_version\":16,\"agent_language\":\"java\",\"execution_environment\":null,\"arn\":null,\"metadata_version\":2,\"function_version\":null},\"H4sIAAAAAAAAAC3NMQoDIRQE0LtMbWNrlyI3CNuIyCf+QhANX11IxLtHl23fDDMDLFLE88m5+UCNYGzuKamBy6qvzBlGKwhXlrNE8TX+eJHWU1k7EB6tCQzCQQkK7ftZKV5CudK7xZKf+wNzbfa72nd1A91AFzjn5h/2EzpSkwAAAA==\"]";
-                    return filePayload.equals(expected);
-                }),
-
-                Mockito.argThat(consolePayload -> {
-                    String expected = "[2,\"NR_LAMBDA_MONITORING\",{\"agent_version\":\"9.0.0\",\"protocol_version\":16,\"agent_language\":\"java\",\"execution_environment\":null,\"arn\":null,\"metadata_version\":2,\"function_version\":null},{\"error_event_data\":[null,{\"events_seen\":1,\"reservoir_size\":111},[[{\"dAttr\":\"dVal\",\"type\":\"TransactionError\"},{\"uAttr\":\"uVal\"},{\"aAttr\":\"aVal\"}]]]}]";
+                    String expected = "[2,\"NR_LAMBDA_MONITORING\",{\"agent_version\":\"9.0.0\",\"protocol_version\":16,\"agent_language\":\"java\",\"execution_environment\":null,\"arn\":\"TMP_ARN\",\"metadata_version\":2,\"function_version\":\"15\"},\"H4sIAAAAAAAAAC3NMQoDIRQE0LtMbWNrlyI3CNuIyCf+QhANX11IxLtHl23fDDMDLFLE88m5+UCNYGzuKamBy6qvzBlGKwhXlrNE8TX+eJHWU1k7EB6tCQzCQQkK7ftZKV5CudK7xZKf+wNzbfa72nd1A91AFzjn5h/2EzpSkwAAAA==\"]";
+                    return filePayload.equals(expected);
+                }),
+
+                Mockito.argThat(consolePayload -> {
+                    String expected = "[2,\"NR_LAMBDA_MONITORING\",{\"agent_version\":\"9.0.0\",\"protocol_version\":16,\"agent_language\":\"java\",\"execution_environment\":null,\"arn\":\"TMP_ARN\",\"metadata_version\":2,\"function_version\":\"15\"},{\"error_event_data\":[null,{\"events_seen\":1,\"reservoir_size\":111},[[{\"dAttr\":\"dVal\",\"type\":\"TransactionError\"},{\"uAttr\":\"uVal\"},{\"aAttr\":\"aVal\"}]]]}]";
                     return consolePayload.equals(expected);
                 })
         );
@@ -157,12 +155,12 @@
 
         Mockito.verify(serverlessWriter, Mockito.times(1)).write(
                 Mockito.argThat(filePayload -> {
-                    String expected = "[2,\"NR_LAMBDA_MONITORING\",{\"agent_version\":\"9.0.0\",\"protocol_version\":16,\"agent_language\":\"java\",\"execution_environment\":null,\"arn\":null,\"metadata_version\":2,\"function_version\":null},\"H4sIAAAAAAAAADXMQQpDIQwE0LtkLQW37nqGQjciEmoWUsmXqB9a8e4N8rucN8NMaBU50kncY8KO4DyPUsyEbS02IgZnDQg1kvPIElv+kpK1y3g/98PtnTmBgypHGi8SMNA/VVfw0FZTvvcuGvMTCyy9HxeMP+AFuCGEsH5J/geKnQAAAA==\"]";
-                    return filePayload.equals(expected);
-                }),
-
-                Mockito.argThat(consolePayload -> {
-                    String expected = "[2,\"NR_LAMBDA_MONITORING\",{\"agent_version\":\"9.0.0\",\"protocol_version\":16,\"agent_language\":\"java\",\"execution_environment\":null,\"arn\":null,\"metadata_version\":2,\"function_version\":null},{\"span_event_data\":[null,{\"events_seen\":1,\"reservoir_size\":111},[[{\"span.kind\":\"producer\",\"type\":\"Span\",\"iAttr\":\"iVal\"},{\"uAttr\":\"uVal\"},{\"aAttr\":\"aVal\"}]]]}]";
+                    String expected = "[2,\"NR_LAMBDA_MONITORING\",{\"agent_version\":\"9.0.0\",\"protocol_version\":16,\"agent_language\":\"java\",\"execution_environment\":null,\"arn\":\"TMP_ARN\",\"metadata_version\":2,\"function_version\":\"15\"},\"H4sIAAAAAAAAADXMQQpDIQwE0LtkLQW37nqGQjciEmoWUsmXqB9a8e4N8rucN8NMaBU50kncY8KO4DyPUsyEbS02IgZnDQg1kvPIElv+kpK1y3g/98PtnTmBgypHGi8SMNA/VVfw0FZTvvcuGvMTCyy9HxeMP+AFuCGEsH5J/geKnQAAAA==\"]";
+                    return filePayload.equals(expected);
+                }),
+
+                Mockito.argThat(consolePayload -> {
+                    String expected = "[2,\"NR_LAMBDA_MONITORING\",{\"agent_version\":\"9.0.0\",\"protocol_version\":16,\"agent_language\":\"java\",\"execution_environment\":null,\"arn\":\"TMP_ARN\",\"metadata_version\":2,\"function_version\":\"15\"},{\"span_event_data\":[null,{\"events_seen\":1,\"reservoir_size\":111},[[{\"span.kind\":\"producer\",\"type\":\"Span\",\"iAttr\":\"iVal\"},{\"uAttr\":\"uVal\"},{\"aAttr\":\"aVal\"}]]]}]";
                     return consolePayload.equals(expected);
                 })
         );
@@ -179,12 +177,12 @@
 
         Mockito.verify(serverlessWriter, Mockito.times(1)).write(
                 Mockito.argThat(filePayload -> {
-                    String expected = "[2,\"NR_LAMBDA_MONITORING\",{\"agent_version\":\"9.0.0\",\"protocol_version\":16,\"agent_language\":\"java\",\"execution_environment\":null,\"arn\":null,\"metadata_version\":2,\"function_version\":null},\"H4sIAAAAAAAAAG2PwYqDMBCG32XOoTRqe/BWtr2VPS29iMhsHUpAoyQTqRXffSdqWRY25JD5+OafyQRosRnZ3CsayHJVIyPkhQ1NoyZYmK88kYU8VeDIkxs64ypvXgS5To+zKooJ6uCQTSeW3svZ7RXUJ2YHOdQ3bEBKCf5GT+dfM1oWW8kBftrP+FLAYx/Bl0Pr8b6YAk1LnrHtpSvT2SFJs0OaxKsTncyyadimhTgtAtwALqBUsuQW/RE8dy381/XHu3aPS/z/GreKw9sry/kHuhZqjzwBAAA=\"]";
-                    return filePayload.equals(expected);
-                }),
-
-                Mockito.argThat(consolePayload -> {
-                    String expected = "[2,\"NR_LAMBDA_MONITORING\",{\"agent_version\":\"9.0.0\",\"protocol_version\":16,\"agent_language\":\"java\",\"execution_environment\":null,\"arn\":null,\"metadata_version\":2,\"function_version\":null},{\"analytic_event_data\":[null,{\"events_seen\":3,\"reservoir_size\":136},[[{\"duration\":10000.0,\"dAttr\":\"dVal\",\"databaseDuration\":1.0,\"name\":\"txnName\",\"type\":\"Transaction\",\"timestamp\":1414523453253251212},{\"uAttr\":\"uVal\"},{\"aAttr\":\"aVal\"}],[{\"type\":\"Custom\"},{\"uAttr\":\"uVal\"},{}],[{\"type\":\"LogEvent\"},{\"attr\":\"val\"},{}]]]}]";
+                    String expected = "[2,\"NR_LAMBDA_MONITORING\",{\"agent_version\":\"9.0.0\",\"protocol_version\":16,\"agent_language\":\"java\",\"execution_environment\":null,\"arn\":\"TMP_ARN\",\"metadata_version\":2,\"function_version\":\"15\"},\"H4sIAAAAAAAAAG2PwYqDMBCG32XOoTRqe/BWtr2VPS29iMhsHUpAoyQTqRXffSdqWRY25JD5+OafyQRosRnZ3CsayHJVIyPkhQ1NoyZYmK88kYU8VeDIkxs64ypvXgS5To+zKooJ6uCQTSeW3svZ7RXUJ2YHOdQ3bEBKCf5GT+dfM1oWW8kBftrP+FLAYx/Bl0Pr8b6YAk1LnrHtpSvT2SFJs0OaxKsTncyyadimhTgtAtwALqBUsuQW/RE8dy381/XHu3aPS/z/GreKw9sry/kHuhZqjzwBAAA=\"]";
+                    return filePayload.equals(expected);
+                }),
+
+                Mockito.argThat(consolePayload -> {
+                    String expected = "[2,\"NR_LAMBDA_MONITORING\",{\"agent_version\":\"9.0.0\",\"protocol_version\":16,\"agent_language\":\"java\",\"execution_environment\":null,\"arn\":\"TMP_ARN\",\"metadata_version\":2,\"function_version\":\"15\"},{\"analytic_event_data\":[null,{\"events_seen\":3,\"reservoir_size\":136},[[{\"duration\":10000.0,\"dAttr\":\"dVal\",\"databaseDuration\":1.0,\"name\":\"txnName\",\"type\":\"Transaction\",\"timestamp\":1414523453253251212},{\"uAttr\":\"uVal\"},{\"aAttr\":\"aVal\"}],[{\"type\":\"Custom\"},{\"uAttr\":\"uVal\"},{}],[{\"type\":\"LogEvent\"},{\"attr\":\"val\"},{}]]]}]";
                     return consolePayload.equals(expected);
                 })
         );
@@ -193,8 +191,8 @@
         dataSender.commitAndFlush();
 
         Mockito.verify(serverlessWriter, Mockito.times(1)).write(
-                "[2,\"NR_LAMBDA_MONITORING\",{\"agent_version\":\"9.0.0\",\"protocol_version\":16,\"agent_language\":\"java\",\"execution_environment\":null,\"arn\":null,\"metadata_version\":2,\"function_version\":null},\"H4sIAAAAAAAAAKuuBQBDv6ajAgAAAA==\"]",
-                "[2,\"NR_LAMBDA_MONITORING\",{\"agent_version\":\"9.0.0\",\"protocol_version\":16,\"agent_language\":\"java\",\"execution_environment\":null,\"arn\":null,\"metadata_version\":2,\"function_version\":null},{}]"
+                "[2,\"NR_LAMBDA_MONITORING\",{\"agent_version\":\"9.0.0\",\"protocol_version\":16,\"agent_language\":\"java\",\"execution_environment\":null,\"arn\":\"TMP_ARN\",\"metadata_version\":2,\"function_version\":\"15\"},\"H4sIAAAAAAAAAKuuBQBDv6ajAgAAAA==\"]",
+                "[2,\"NR_LAMBDA_MONITORING\",{\"agent_version\":\"9.0.0\",\"protocol_version\":16,\"agent_language\":\"java\",\"execution_environment\":null,\"arn\":\"TMP_ARN\",\"metadata_version\":2,\"function_version\":\"15\"},{}]"
         );
     }
 
@@ -290,20 +288,12 @@
 
         Mockito.verify(serverlessWriter, Mockito.times(1)).write(
                 Mockito.argThat(filePayload -> {
-<<<<<<< HEAD
-                    String expected = "[2,\"NR_LAMBDA_MONITORING\",{\"agent_version\":\"9.0.0\",\"protocol_version\":16,\"agent_language\":\"java\",\"execution_environment\":null,\"arn\":null,\"metadata_version\":2,\"function_version\":null},\"H4sIAAAAAAAAAKtWyk0tKcpMjk9JLElUsorOK83J0THUMdKJjq5WKk7OL0hVslLKrQwGs3SU8hJzQQL+JRmpRfq5lb5gvUq1OtGmOkZ6BmBsDMQGEHYsENQCALg9059iAAAA\"]";
-=======
-                    String expected = "[2,\"NR_LAMBDA_MONITORING\",{\"agent_version\":\"9.0.0\",\"protocol_version\":16,\"agent_language\":\"java\",\"execution_environment\":null,\"arn\":\"TMP_ARN\",\"metadata_version\":2,\"function_version\":\"15\"},\"H4sIAAAAAAAAAKtWyk0tKcpMjk9JLElUsorOK83J0THUMdKJjq5WKk7OL0hVslLKrQwGs3SU8hJzQQL+JRmpRfq5lb5gvUq1OtGmOkZ6BmBsAMTGEHYsENQCALpbhcFiAAAA\"]";
->>>>>>> aa0a1fcc
-                    return filePayload.equals(expected);
-                }),
-
-                Mockito.argThat(consolePayload -> {
-<<<<<<< HEAD
-                    String expected = "[2,\"NR_LAMBDA_MONITORING\",{\"agent_version\":\"9.0.0\",\"protocol_version\":16,\"agent_language\":\"java\",\"execution_environment\":null,\"arn\":null,\"metadata_version\":2,\"function_version\":null},{\"metric_data\":[null,1,2,[[{\"scope\":\"myScope\",\"name\":\"Other/myMetric\"},[5,2.0,2.0,3.0,0.0,2.0]]]]}]";
-=======
-                    String expected = "[2,\"NR_LAMBDA_MONITORING\",{\"agent_version\":\"9.0.0\",\"protocol_version\":16,\"agent_language\":\"java\",\"execution_environment\":null,\"arn\":\"TMP_ARN\",\"metadata_version\":2,\"function_version\":\"15\"},{\"metric_data\":[null,1,2,[[{\"scope\":\"myScope\",\"name\":\"Other/myMetric\"},[5,2.0,2.0,0.0,3.0,2.0]]]]}]";
->>>>>>> aa0a1fcc
+                    String expected = "[2,\"NR_LAMBDA_MONITORING\",{\"agent_version\":\"9.0.0\",\"protocol_version\":16,\"agent_language\":\"java\",\"execution_environment\":null,\"arn\":\"TMP_ARN\",\"metadata_version\":2,\"function_version\":\"15\"},\"H4sIAAAAAAAAAKtWyk0tKcpMjk9JLElUsorOK83J0THUMdKJjq5WKk7OL0hVslLKrQwGs3SU8hJzQQL+JRmpRfq5lb5gvUq1OtGmOkZ6BmBsDMQGEHYsENQCALg9059iAAAA\"]";
+                    return filePayload.equals(expected);
+                }),
+
+                Mockito.argThat(consolePayload -> {
+                    String expected = "[2,\"NR_LAMBDA_MONITORING\",{\"agent_version\":\"9.0.0\",\"protocol_version\":16,\"agent_language\":\"java\",\"execution_environment\":null,\"arn\":\"TMP_ARN\",\"metadata_version\":2,\"function_version\":\"15\"},{\"metric_data\":[null,1,2,[[{\"scope\":\"myScope\",\"name\":\"Other/myMetric\"},[5,2.0,2.0,3.0,0.0,2.0]]]]}]";
                     return consolePayload.equals(expected);
                 })
         );
@@ -319,12 +309,12 @@
 
         Mockito.verify(serverlessWriter, Mockito.times(1)).write(
                 Mockito.argThat(filePayload -> {
-                    String expected = "[2,\"NR_LAMBDA_MONITORING\",{\"agent_version\":\"9.0.0\",\"protocol_version\":16,\"agent_language\":\"java\",\"execution_environment\":null,\"arn\":null,\"metadata_version\":2,\"function_version\":null},\"H4sIAAAAAAAAAD1PTYuDQAz9L+88bMftpXgrnvawK5TSi4gEjVWITpmJZRfpf++MwkIIycv7ICvU0xyo1dHNTaDpIdx0pIS8mhcRU1VZlpnMWmtQ6sD+oL8zDMS1JIMLmp/sycJstPWValekhktZXmFW9GdVjxz9jQSRUX1Gv2PybIdRuogujE1bGwQ38ceGF0IhxLDpr0jrN+vgOtT/nHT+oSlKcWfdXeoYR3vaM4VF8n0ZO5jtnZ4k8D7Cc3CLb/krWdavNxSd8FALAQAA\"]";
-                    return filePayload.equals(expected);
-                }),
-
-                Mockito.argThat(consolePayload -> {
-                    String expected = "[2,\"NR_LAMBDA_MONITORING\",{\"agent_version\":\"9.0.0\",\"protocol_version\":16,\"agent_language\":\"java\",\"execution_environment\":null,\"arn\":null,\"metadata_version\":2,\"function_version\":null},{\"transaction_sample_data\":[null,[[111,1000,\"Other/txn\",\"localhost:8080\",[111,{},{},[111,1111,\"ROOT\",{\"fAttr\":\"fVal\"},[[200,300,\"childValue\",{},[],\"some.childClass\",\"myChildMethod\"]],\"some.className\",\"getValue\"],{\"attr\":\"val\"}],\"guid\",null,false,null,\"resourceId\"]]]}]";
+                    String expected = "[2,\"NR_LAMBDA_MONITORING\",{\"agent_version\":\"9.0.0\",\"protocol_version\":16,\"agent_language\":\"java\",\"execution_environment\":null,\"arn\":\"TMP_ARN\",\"metadata_version\":2,\"function_version\":\"15\"},\"H4sIAAAAAAAAAD1PTYuDQAz9L+88bMftpXgrnvawK5TSi4gEjVWITpmJZRfpf++MwkIIycv7ICvU0xyo1dHNTaDpIdx0pIS8mhcRU1VZlpnMWmtQ6sD+oL8zDMS1JIMLmp/sycJstPWValekhktZXmFW9GdVjxz9jQSRUX1Gv2PybIdRuogujE1bGwQ38ceGF0IhxLDpr0jrN+vgOtT/nHT+oSlKcWfdXeoYR3vaM4VF8n0ZO5jtnZ4k8D7Cc3CLb/krWdavNxSd8FALAQAA\"]";
+                    return filePayload.equals(expected);
+                }),
+
+                Mockito.argThat(consolePayload -> {
+                    String expected = "[2,\"NR_LAMBDA_MONITORING\",{\"agent_version\":\"9.0.0\",\"protocol_version\":16,\"agent_language\":\"java\",\"execution_environment\":null,\"arn\":\"TMP_ARN\",\"metadata_version\":2,\"function_version\":\"15\"},{\"transaction_sample_data\":[null,[[111,1000,\"Other/txn\",\"localhost:8080\",[111,{},{},[111,1111,\"ROOT\",{\"fAttr\":\"fVal\"},[[200,300,\"childValue\",{},[],\"some.childClass\",\"myChildMethod\"]],\"some.className\",\"getValue\"],{\"attr\":\"val\"}],\"guid\",null,false,null,\"resourceId\"]]]}]";
                     return consolePayload.equals(expected);
                 })
         );
@@ -391,12 +381,12 @@
 
         Mockito.verify(serverlessWriter, Mockito.times(1)).write(
                 Mockito.argThat(filePayload -> {
-                    String expected = "[2,\"NR_LAMBDA_MONITORING\",{\"agent_version\":\"9.0.0\",\"protocol_version\":16,\"agent_language\":\"java\",\"execution_environment\":null,\"arn\":null,\"metadata_version\":2,\"function_version\":null},\"H4sIAAAAAAAAAKtWKi7MiS8pSkxOjU9JLElUsoqOjlZKyknMTfVNLSnKTPYDspR0lEqLMpV0DA0NdZQKS1OLKoEiuUjShgY6xjqGOqY6Sh4mxZ6OMOBdEl6ZbVYS5uMV7J1d5usdahhWmB7qWGZaHhlQbgFSYasUGxtbCwCJyRAjhQAAAA==\"]";
-                    return filePayload.equals(expected);
-                }),
-
-                Mockito.argThat(consolePayload -> {
-                    String expected = "[2,\"NR_LAMBDA_MONITORING\",{\"agent_version\":\"9.0.0\",\"protocol_version\":16,\"agent_language\":\"java\",\"execution_environment\":null,\"arn\":null,\"metadata_version\":2,\"function_version\":null},{\"sql_trace_data\":[[[\"blameMetricName\",\"uri\",111,\"query\",\"metricName\",10,3,1,5,\"H4sIAAAAAAAAAKtWyk6tVLJSKkvMKU1VqgUAv5wYPw8AAAA=\"]]]}]";
+                    String expected = "[2,\"NR_LAMBDA_MONITORING\",{\"agent_version\":\"9.0.0\",\"protocol_version\":16,\"agent_language\":\"java\",\"execution_environment\":null,\"arn\":\"TMP_ARN\",\"metadata_version\":2,\"function_version\":\"15\"},\"H4sIAAAAAAAAAKtWKi7MiS8pSkxOjU9JLElUsoqOjlZKyknMTfVNLSnKTPYDspR0lEqLMpV0DA0NdZQKS1OLKoEiuUjShgY6xjqGOqY6Sh4mxZ6OMOBdEl6ZbVYS5uMV7J1d5usdahhWmB7qWGZaHhlQbgFSYasUGxtbCwCJyRAjhQAAAA==\"]";
+                    return filePayload.equals(expected);
+                }),
+
+                Mockito.argThat(consolePayload -> {
+                    String expected = "[2,\"NR_LAMBDA_MONITORING\",{\"agent_version\":\"9.0.0\",\"protocol_version\":16,\"agent_language\":\"java\",\"execution_environment\":null,\"arn\":\"TMP_ARN\",\"metadata_version\":2,\"function_version\":\"15\"},{\"sql_trace_data\":[[[\"blameMetricName\",\"uri\",111,\"query\",\"metricName\",10,3,1,5,\"H4sIAAAAAAAAAKtWyk6tVLJSKkvMKU1VqgUAv5wYPw8AAAA=\"]]]}]";
                     return consolePayload.equals(expected);
                 })
         );
@@ -414,38 +404,15 @@
         dataSender.commitAndFlush();
         Mockito.verify(serverlessWriter, Mockito.times(1)).write(
                 Mockito.argThat(filePayload -> {
-                    String expected = "[2,\"NR_LAMBDA_MONITORING\",{\"agent_version\":\"9.0.0\",\"protocol_version\":16,\"agent_language\":\"java\",\"execution_environment\":null,\"arn\":null,\"metadata_version\":2,\"function_version\":null},\"H4sIAAAAAAAAAKuuBQBDv6ajAgAAAA==\"]";
-                    return filePayload.equals(expected);
-                }),
-
-                Mockito.argThat(consolePayload -> {
-                    String expected = "[2,\"NR_LAMBDA_MONITORING\",{\"agent_version\":\"9.0.0\",\"protocol_version\":16,\"agent_language\":\"java\",\"execution_environment\":null,\"arn\":null,\"metadata_version\":2,\"function_version\":null},{}]";
-                    return consolePayload.equals(expected);
-                })
-        );
-    }
-
-    @Test
-    public void testAgentBridgeServerlessApiIntegration() throws Exception {
-        com.newrelic.agent.bridge.AgentBridge.serverlessApi = new com.newrelic.agent.ServerlessApiImpl();
-
-        com.newrelic.agent.bridge.AgentBridge.serverlessApi.setArn("arn:aws:lambda:us-east-1:123456789012:function:test-function");
-        com.newrelic.agent.bridge.AgentBridge.serverlessApi.setFunctionVersion("$LATEST");
-
-        try {
-            dataSender.commitAndFlush();
-
-            Mockito.verify(serverlessWriter, Mockito.times(1)).write(
-                    Mockito.argThat(filePayload -> filePayload.contains("\"arn\":\"arn:aws:lambda:us-east-1:123456789012:function:test-function\"")
-                            && filePayload.contains("\"function_version\":\"$LATEST\"")),
-
-                    Mockito.argThat(consolePayload -> consolePayload.contains("\"arn\":\"arn:aws:lambda:us-east-1:123456789012:function:test-function\"")
-                            && consolePayload.contains("\"function_version\":\"$LATEST\""))
-            );
-        } finally {
-            // Clean up: reset AgentBridge to NoOp state
-            com.newrelic.agent.bridge.AgentBridge.serverlessApi = new com.newrelic.agent.bridge.NoOpServerlessApi();
-        }
+                    String expected = "[2,\"NR_LAMBDA_MONITORING\",{\"agent_version\":\"9.0.0\",\"protocol_version\":16,\"agent_language\":\"java\",\"execution_environment\":null,\"arn\":\"TMP_ARN\",\"metadata_version\":2,\"function_version\":\"15\"},\"H4sIAAAAAAAAAKuuBQBDv6ajAgAAAA==\"]";
+                    return filePayload.equals(expected);
+                }),
+
+                Mockito.argThat(consolePayload -> {
+                    String expected = "[2,\"NR_LAMBDA_MONITORING\",{\"agent_version\":\"9.0.0\",\"protocol_version\":16,\"agent_language\":\"java\",\"execution_environment\":null,\"arn\":\"TMP_ARN\",\"metadata_version\":2,\"function_version\":\"15\"},{}]";
+                    return consolePayload.equals(expected);
+                })
+        );
     }
 
 }