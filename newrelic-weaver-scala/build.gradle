--- conflicted
+++ resolved
@@ -1,19 +1,10 @@
 import com.nr.builder.publish.PublishConfig
 
-<<<<<<< HEAD
-plugins{
-    id("maven-publish")
-    id("signing")
-}
-
-evaluationDependsOn(":newrelic-agent") // This is important because we need newrelic-agent to be configured before this project so the correct ("unversioned") jar name gets used
-=======
 plugins {
     id("maven-publish")
     id("signing")
     id("scala")
 }
->>>>>>> 48a691c7
 
 evaluationDependsOn(":newrelic-agent") // This is important because we need newrelic-agent to be configured before this project so the correct ("unversioned") jar name gets used
 
@@ -50,12 +41,6 @@
     }
 }
 
-<<<<<<< HEAD
-PublishConfig.config(
-        project,
-        "New Relic Java Weaver for Scala",
-        "New Relic Java agent Weaver for Scala module") { it ->
-=======
 java {
     withSourcesJar()
     withJavadocJar()
@@ -65,6 +50,5 @@
         project,
         "New Relic Java agent Scala Weaver",
         "The Scala Weaver of the Java agent.") { it ->
->>>>>>> 48a691c7
     it.from(components.java)
 }