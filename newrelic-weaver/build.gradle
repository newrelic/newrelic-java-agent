--- conflicted
+++ resolved
@@ -1,10 +1,6 @@
 import com.nr.builder.publish.PublishConfig
 
-<<<<<<< HEAD
-plugins{
-=======
 plugins {
->>>>>>> 48a691c7
     id("maven-publish")
     id("signing")
 }
@@ -66,12 +62,6 @@
     testClasses testJar
 }
 
-<<<<<<< HEAD
-PublishConfig.config(
-        project,
-        "New Relic Java Weaver",
-        "New Relic Java agent Weaver module") { it ->
-=======
 java {
     withSourcesJar()
     withJavadocJar()
@@ -81,6 +71,5 @@
         project,
         "New Relic Java agent Weaver",
         "The Weaver of the Java agent.") { it ->
->>>>>>> 48a691c7
     it.from(components.java)
 }